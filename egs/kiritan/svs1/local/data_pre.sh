#!/usr/bin/env bash

db=$1
data_dir=$2
fs=$3

# check arguments
if [ $# != 3 ]; then
    echo "Usage: $0 <db> <data_dir> <fs>"
    echo "e.g.: $0 downloads/jsut_ver1.1 data/all 24000"
    exit 1
fi

set -euo pipefail

# check directory existence
[ ! -e "${data_dir}" ] && mkdir -p "${data_dir}"

wav_scp=${data_dir}/wav.scp
utt2spk=${data_dir}/utt2spk
midi_scp=${data_dir}/midi.scp
text_scp=${data_dir}/text
label_scp=${data_dir}/label

# check file existence
[ -e "${wav_scp}" ] && rm "${wav_scp}"
[ -e "${midi_scp}" ] && rm "${midi_scp}"
[ -e "${text_scp}" ] && rm "${text_scp}"
[ -e "${label_scp}" ] && rm "${label_scp}"

# for single spk id
utt_prefix=kiritan
NOWPATH=`pwd`

# make wav.scp
find "${db}" -name "*.wav" ! -name "*_bits16.wav" | sort | while read -r filename; do
    id=$(basename ${filename} | sed -e "s/\.[^\.]*$//g")
    if [ "${fs}" -eq 48000 ]; then
        # default sampling rate
        echo "${utt_prefix}${id} sox ${filename} -b 16 -t wav - |" >> "${wav_scp}"
    else
        rootp=$(dirname ${filename})
        fname=$(basename ${filename} .wav)
        fname_16bits="${rootp}/${fname}_bits16.wav"
<<<<<<< HEAD
        sox ${filename} -c 1 -t wavpcm -b 16 -r ${fs} ${fname_16bits}
        echo "${utt_prefix}${id} ${fname_16bits}" >> "${wav_scp}"
=======
        sox ${NOWPATH}/${filename} -c 1 -t wavpcm -b 16 -r ${fs} ${NOWPATH}/${fname_16bits}
        echo "${utt_prefix}${id} ${NOWPATH}/${fname_16bits}" >> "${wav_scp}"
>>>>>>> f7f90334
    fi
 
    echo "${utt_prefix}${id} ${utt_prefix}" >> "${utt2spk}"
    
done
echo "finished making wav.scp."

# make midi.scp
(find "${db}" -name "*.mid" || find "${db}" -name "*.midi" )| sort | while read -r filename; do
    id=$(basename ${filename} | sed -e "s/\.[^\.]*$//g")
    echo "${utt_prefix}${id} ${NOWPATH}/${filename}" >> "${midi_scp}"
done

echo "finished making midi.scp."

# make text and duration
find "${db}" -name "*.lab" | sort | while read -r filename; do
    id=$(basename ${filename} | sed -e "s/\.[^\.]*$//g")

    echo -n "${utt_prefix}${id}" >> "${text_scp}.tmp"
    echo -n "${utt_prefix}${id}" >> "${label_scp}.tmp"
    cat ${filename} | while read -r start end text
    do
      echo -n " ${text}" >> "${text_scp}.tmp"
      echo -n " ${start} ${end}  ${text}" >> "${label_scp}.tmp"
    done
    echo "" >> "${text_scp}.tmp"
    echo "" >> "${label_scp}.tmp"
    sed -e "s/\r//g" "${text_scp}.tmp" > "${text_scp}"
    sed -e "s/\r//g" "${label_scp}.tmp" > "${label_scp}"
done
echo "finished making text and label.scp"

sort ${wav_scp} -o ${wav_scp}
sort ${utt2spk} -o ${utt2spk}
sort ${midi_scp} -o ${midi_scp}
sort ${text_scp} -o ${text_scp}
sort ${label_scp} -o ${label_scp}

echo "finished making .scp or _scp files."<|MERGE_RESOLUTION|>--- conflicted
+++ resolved
@@ -42,13 +42,8 @@
         rootp=$(dirname ${filename})
         fname=$(basename ${filename} .wav)
         fname_16bits="${rootp}/${fname}_bits16.wav"
-<<<<<<< HEAD
         sox ${filename} -c 1 -t wavpcm -b 16 -r ${fs} ${fname_16bits}
-        echo "${utt_prefix}${id} ${fname_16bits}" >> "${wav_scp}"
-=======
-        sox ${NOWPATH}/${filename} -c 1 -t wavpcm -b 16 -r ${fs} ${NOWPATH}/${fname_16bits}
         echo "${utt_prefix}${id} ${NOWPATH}/${fname_16bits}" >> "${wav_scp}"
->>>>>>> f7f90334
     fi
  
     echo "${utt_prefix}${id} ${utt_prefix}" >> "${utt2spk}"
