--- conflicted
+++ resolved
@@ -98,11 +98,7 @@
         # print(des_midi)
         # break
         if wav_path[-3:] != "wav":
-<<<<<<< HEAD
             print("!!! files not in wav format: ", wav_path)
-=======
-            print("Error Path: ", wav_path)
->>>>>>> c543b89e
             continue
         copyfile(wav_path, des_wav)
         copyfile(lab_path, des_lab)
