--- conflicted
+++ resolved
@@ -13,7 +13,6 @@
 from muskit.layers.stft import Stft
 from muskit.svs.feats_extract.abs_feats_extract import AbsFeatsExtract
 
-<<<<<<< HEAD
 def ListsToTensor(xs):
     max_len = max(len(x) for x in xs)
     ys = []
@@ -21,8 +20,6 @@
         y = x + [0]*(max_len - len(x))
         ys.append(y)
     return ys
-=======
->>>>>>> 9f430db6
 
 class FrameLabelAggregate(AbsFeatsExtract):
     def __init__(
