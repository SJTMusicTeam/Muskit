--- conflicted
+++ resolved
@@ -9,12 +9,6 @@
 import numpy as np
 import torch
 import torch.nn.functional as F
-<<<<<<< HEAD
-from typing import Optional
-from typing import Sequence
-from typing import Tuple
-from typing import Dict
-=======
 
 from typeguard import check_argument_types
 
@@ -22,7 +16,6 @@
 from typing import Optional
 from typing import Sequence
 from typing import Tuple
->>>>>>> 299c969e
 
 from muskit.torch_utils.nets_utils import make_pad_mask
 from muskit.layers.rnn.attentions import AttForward
