# Copyright 2020 Nagoya University (Tomoki Hayashi)
# Copyright 2021 Carnegie Mellon University (Jiatong Shi)
#  Apache 2.0  (http://www.apache.org/licenses/LICENSE-2.0)

"""Muskit singing voice synthesis model."""

from contextlib import contextmanager
from distutils.version import LooseVersion
from typing import Dict
from typing import Optional
from typing import Tuple

import torch

from typeguard import check_argument_types

from muskit.layers.abs_normalize import AbsNormalize
from muskit.layers.inversible_interface import InversibleInterface
from muskit.train.abs_muskit_model import AbsMuskitModel
from muskit.svs.abs_svs import AbsSVS
from muskit.svs.feats_extract.abs_feats_extract import AbsFeatsExtract

if LooseVersion(torch.__version__) >= LooseVersion("1.6.0"):
    from torch.cuda.amp import autocast
else:
    # Nothing to do if torch<1.6.0
    @contextmanager
    def autocast(enabled=True):  # NOQA
        yield


class MuskitSVSModel(AbsMuskitModel):
    """Muskit model for singing voice synthesis task."""

    def __init__(
        self,
        text_extract: Optional[AbsFeatsExtract],
        feats_extract: Optional[AbsFeatsExtract],
        score_feats_extract: Optional[AbsFeatsExtract],
        durations_extract: Optional[AbsFeatsExtract],
        pitch_extract: Optional[AbsFeatsExtract],
        tempo_extract: Optional[AbsFeatsExtract],
        energy_extract: Optional[AbsFeatsExtract],
        normalize: Optional[AbsNormalize and InversibleInterface],
        # text_normalize: Optional[AbsNormalize and InversibleInterface],
        # durations_normalize: Optional[AbsNormalize and InversibleInterface],
        pitch_normalize: Optional[AbsNormalize and InversibleInterface],
        # tempo_normalize: Optional[AbsNormalize and InversibleInterface],
        energy_normalize: Optional[AbsNormalize and InversibleInterface],
        svs: AbsSVS,
    ):
        """Initialize MuskitSVSModel module."""
        assert check_argument_types()
        super().__init__()
        self.text_extract = text_extract
        self.feats_extract = feats_extract
        self.score_feats_extract = score_feats_extract
        self.durations_extract = durations_extract
        self.pitch_extract = pitch_extract
        self.tempo_extract = tempo_extract
        self.energy_extract = energy_extract
        self.normalize = normalize
        # self.text_normalize = text_normalize
        # self.durations_normalize = durations_normalize
        self.pitch_normalize = pitch_normalize
        # self.tempo_normalize = tempo_normalize
        self.energy_normalize = energy_normalize
        self.svs = svs

    def forward(
        self,
        text: torch.Tensor,
        text_lengths: torch.Tensor,
        singing: torch.Tensor,
        singing_lengths: torch.Tensor,
        durations: Optional[torch.Tensor] = None,
        durations_lengths: Optional[torch.Tensor] = None,
        score: Optional[torch.Tensor] = None,
        score_lengths: Optional[torch.Tensor] = None,
        pitch: Optional[torch.Tensor] = None,
        pitch_lengths: Optional[torch.Tensor] = None,
        tempo: Optional[torch.Tensor] = None,
        tempo_lengths: Optional[torch.Tensor] = None,
        energy: Optional[torch.Tensor] = None,
        energy_lengths: Optional[torch.Tensor] = None,
        spembs: Optional[torch.Tensor] = None,
        sids: Optional[torch.Tensor] = None,
        lids: Optional[torch.Tensor] = None,
    ) -> Tuple[torch.Tensor, Dict[str, torch.Tensor], torch.Tensor]:
        """Caclualte outputs and return the loss tensor.
        Args:
            text (Tensor): Text index tensor (B, T_text).
            text_lengths (Tensor): Text length tensor (B,).
            singing (Tensor): Singing waveform tensor (B, T_wav).
            singing_lengths (Tensor): Singing length tensor (B,).
            duration (Optional[Tensor]): Duration tensor.
            duration_lengths (Optional[Tensor]): Duration length tensor (B,).
            score (Optional[Tensor]): Duration tensor.
            score_lengths (Optional[Tensor]): Duration length tensor (B,).
            pitch (Optional[Tensor]): Pitch tensor.
            pitch_lengths (Optional[Tensor]): Pitch length tensor (B,).
            energy (Optional[Tensor]): Energy tensor.
            energy_lengths (Optional[Tensor]): Energy length tensor (B,).
            spembs (Optional[Tensor]): Speaker embedding tensor (B, D).
            sids (Optional[Tensor]): Speaker ID tensor (B, 1).
            lids (Optional[Tensor]): Language ID tensor (B, 1).
        Returns:
            Tensor: Loss scalar tensor.
            Dict[str, float]: Statistics to be monitored.
            Tensor: Weight tensor to summarize losses.
        """
        with autocast(False):
            # if self.text_extract is not None and text is None:
            #     text, text_lengths = self.text_extract(
            #         input=text,
            #         input_lengths=text_lengths,
            #     )
            # Extract features
            if self.feats_extract is not None:
                feats, feats_lengths = self.feats_extract(singing, singing_lengths)
            else:
                # Use precalculated feats (feats_type != raw case)
                feats, feats_lengths = singing, singing_lengths

            # Extract auxiliary features
            if self.durations_extract is not None and durations is None:
                durations, durations_lengths = self.durations_extract(
                    input=durations.unsqueeze(-1),
                    input_lengths=durations_lengths,
                )

<<<<<<< HEAD
=======
            if self.score_feats_extract is not None and score is None:
                score, score_lengths = self.score_feats_extract(
                    input=score.unsqueeze(-1),
                    input_lengths=score_lengths,
                )

>>>>>>> 9c3b9715
            if self.pitch_extract is not None and pitch is None:
                pitch, pitch_lengths = self.pitch_extract(
                    input=pitch.unsqueeze(-1),
                    input_lengths=pitch_lengths,
                )

            if self.tempo_extract is not None and tempo is None:
                tempo, tempo_lengths = self.tempo_extract(
                    input=tempo.unsqueeze(-1),
                    input_lengths=tempo_lengths,
                )

            if self.energy_extract is not None and energy is None:
                energy, energy_lengths = self.energy_extract(
                    singing,
                    singing_lengths,
                    feats_lengths=feats_lengths,
                    durations=durations,
                    durations_lengths=durations_lengths,
                )

            # Normalize
            if self.normalize is not None:
                feats, feats_lengths = self.normalize(feats, feats_lengths)
            if self.pitch_normalize is not None:
                pitch, pitch_lengths = self.pitch_normalize(pitch, pitch_lengths)
            if self.energy_normalize is not None:
                energy, energy_lengths = self.energy_normalize(energy, energy_lengths)

        # Make batch for svs inputs
        batch = dict(
            text=text,
            text_lengths=text_lengths,
            feats=feats,
            feats_lengths=feats_lengths,
        )

        # Update batch for additional auxiliary inputs
        if spembs is not None:
            batch.update(spembs=spembs)
        if sids is not None:
            batch.update(sids=sids)
        if lids is not None:
            batch.update(lids=lids)
        if durations is not None:
            batch.update(durations=durations, durations_lengths=durations_lengths)
        if self.pitch_extract is not None and pitch is not None:
            batch.update(pitch=pitch, pitch_lengths=pitch_lengths)
        if self.energy_extract is not None and energy is not None:
            batch.update(energy=energy, energy_lengths=energy_lengths)
        if self.svs.require_raw_singing:
            batch.update(singing=singing, singing_lengths=singing_lengths)

        return self.svs(**batch)

    def collect_feats(
        self,
        text: torch.Tensor,
        text_lengths: torch.Tensor,
        singing: torch.Tensor,
        singing_lengths: torch.Tensor,
        durations: Optional[torch.Tensor] = None,
        durations_lengths: Optional[torch.Tensor] = None,
        score: Optional[torch.Tensor] = None,
        score_lengths: Optional[torch.Tensor] = None,
        pitch: Optional[torch.Tensor] = None,
        pitch_lengths: Optional[torch.Tensor] = None,
        tempo: Optional[torch.Tensor] = None,
        tempo_lengths: Optional[torch.Tensor] = None,
        energy: Optional[torch.Tensor] = None,
        energy_lengths: Optional[torch.Tensor] = None,
        spembs: Optional[torch.Tensor] = None,
        sids: Optional[torch.Tensor] = None,
        lids: Optional[torch.Tensor] = None,
    ) -> Dict[str, torch.Tensor]:
        """Caclualte features and return them as a dict.
        Args:
            text (Tensor): Text index tensor (B, T_text).
            text_lengths (Tensor): Text length tensor (B,).
            singing (Tensor): Singing waveform tensor (B, T_wav).
            singing_lengths (Tensor): Singing length tensor (B,).
            durations (Optional[Tensor): Duration tensor.
            durations_lengths (Optional[Tensor): Duration length tensor (B,).
            score (Optional[Tensor): Duration tensor.
            score_lengths (Optional[Tensor): Duration length tensor (B,).
            pitch (Optional[Tensor): Pitch tensor.
            pitch_lengths (Optional[Tensor): Pitch length tensor (B,).
            tempo (Optional[Tensor): Tempo tensor.
            tempo_lengths (Optional[Tensor): Tempo length tensor (B,).
            energy (Optional[Tensor): Energy tensor.
            energy_lengths (Optional[Tensor): Energy length tensor (B,).
            spembs (Optional[Tensor]): Speaker embedding tensor (B, D).
            sids (Optional[Tensor]): Speaker ID tensor (B, 1).
            lids (Optional[Tensor]): Language ID tensor (B, 1).
        Returns:
            Dict[str, Tensor]: Dict of features.
        """
        # feature extraction
        # if self.text_extract is not None:
        #     text, text_lengths = self.text_extract(
        #         input=text,
        #         input_lengths=text_lengths,
        #     )
        if self.feats_extract is not None:
            feats, feats_lengths = self.feats_extract(singing, singing_lengths)
        else:
            # Use precalculated feats (feats_type != raw case)
            feats, feats_lengths = singing, singing_lengths
        if self.durations_extract is not None:
            durations, durations_lengths = self.durations_extract(
                input=durations.unsqueeze(-1),
                input_lengths=durations_lengths,
            )
        if self.score_feats_extract is not None:
            score, score_lengths = self.score_feats_extract(
                input=score.unsqueeze(-1),
                input_lengths=score_lengths,
            )
        if self.pitch_extract is not None:
            pitch, pitch_lengths = self.pitch_extract(
                input=pitch.unsqueeze(-1),
                input_lengths=pitch_lengths,
            )
        if self.tempo_extract is not None:
            tempo, tempo_lengths = self.tempo_extract(
                input=tempo.unsqueeze(-1),
                input_lengths=tempo_lengths,
            )
        if self.energy_extract is not None:
            energy, energy_lengths = self.energy_extract(
                singing,
                singing_lengths,
                feats_lengths=feats_lengths,
                durations=durations,
                durations_lengths=durations_lengths,
            )

        # store in dict
        feats_dict = dict(feats=feats, feats_lengths=feats_lengths)
        if pitch is not None:
            feats_dict.update(pitch=pitch, pitch_lengths=pitch_lengths)
        if energy is not None:
            feats_dict.update(energy=energy, energy_lengths=energy_lengths)

        return feats_dict

    def inference(
        self,
        text: torch.Tensor,
        singing: Optional[torch.Tensor] = None,
        spembs: Optional[torch.Tensor] = None,
        sids: Optional[torch.Tensor] = None,
        lids: Optional[torch.Tensor] = None,
        durations: Optional[torch.Tensor] = None,
        pitch: Optional[torch.Tensor] = None,
        energy: Optional[torch.Tensor] = None,
        **decode_config,
    ) -> Dict[str, torch.Tensor]:
        """Caclualte features and return them as a dict.
        Args:
            text (Tensor): Text index tensor (T_text).
            singing (Tensor): Singing waveform tensor (T_wav).
            spembs (Optional[Tensor]): Speaker embedding tensor (D,).
            sids (Optional[Tensor]): Speaker ID tensor (1,).
            lids (Optional[Tensor]): Language ID tensor (1,).
            durations (Optional[Tensor): Duration tensor.
            pitch (Optional[Tensor): Pitch tensor.
            energy (Optional[Tensor): Energy tensor.
        Returns:
            Dict[str, Tensor]: Dict of outputs.
        """
        input_dict = dict(text=text)
        if decode_config["use_teacher_forcing"] or getattr(self.svs, "use_gst", False):
            if singing is None:
                raise RuntimeError("missing required argument: 'singing'")
            if self.feats_extract is not None:
                feats = self.feats_extract(singing[None])[0][0]
            else:
                # Use precalculated feats (feats_type != raw case)
                feats = singing
            if self.normalize is not None:
                feats = self.normalize(feats[None])[0][0]
            input_dict.update(feats=feats)
            if self.svs.require_raw_singing:
                input_dict.update(singing=singing)

        if decode_config["use_teacher_forcing"]:
            if durations is not None:
                input_dict.update(durations=durations)

            if self.pitch_extract is not None:
                pitch = self.pitch_extract(
                    singing[None],
                    feats_lengths=torch.LongTensor([len(feats)]),
                    durations=durations[None],
                )[0][0]
            if self.pitch_normalize is not None:
                pitch = self.pitch_normalize(pitch[None])[0][0]
            if pitch is not None:
                input_dict.update(pitch=pitch)

            if self.energy_extract is not None:
                energy = self.energy_extract(
                    singing[None],
                    feats_lengths=torch.LongTensor([len(feats)]),
                    durations=durations[None],
                )[0][0]
            if self.energy_normalize is not None:
                energy = self.energy_normalize(energy[None])[0][0]
            if energy is not None:
                input_dict.update(energy=energy)

        if spembs is not None:
            input_dict.update(spembs=spembs)
        if sids is not None:
            input_dict.update(sids=sids)
        if lids is not None:
            input_dict.update(lids=lids)

        output_dict = self.svs.inference(**input_dict, **decode_config)

        if self.normalize is not None and output_dict.get("feat_gen") is not None:
            # NOTE: normalize.inverse is in-place operation
            feat_gen_denorm = self.normalize.inverse(
                output_dict["feat_gen"].clone()[None]
            )[0][0]
            output_dict.update(feat_gen_denorm=feat_gen_denorm)

        return output_dict<|MERGE_RESOLUTION|>--- conflicted
+++ resolved
@@ -129,15 +129,12 @@
                     input_lengths=durations_lengths,
                 )
 
-<<<<<<< HEAD
-=======
             if self.score_feats_extract is not None and score is None:
                 score, score_lengths = self.score_feats_extract(
                     input=score.unsqueeze(-1),
                     input_lengths=score_lengths,
                 )
 
->>>>>>> 9c3b9715
             if self.pitch_extract is not None and pitch is None:
                 pitch, pitch_lengths = self.pitch_extract(
                     input=pitch.unsqueeze(-1),
