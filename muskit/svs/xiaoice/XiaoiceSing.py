# Copyright 2020 Nagoya University (Tomoki Hayashi)
# Copyright 2021 Renmin University of China (Shuai Guo)
#  Apache 2.0  (http://www.apache.org/licenses/LICENSE-2.0)

"""XiaoiceSing related modules."""

import logging

from typing import Dict
from typing import Optional
from typing import Sequence
from typing import Tuple

import torch
import torch.nn.functional as F

from typeguard import check_argument_types

from muskit.layers.conformer.encoder import (
    Encoder as ConformerEncoder,  # noqa: H301
)
from muskit.layers.fastspeech.fastspeechLoss import (
    FeedForwardTransformerLoss as XiaoiceSingLoss,  # NOQA
)
from muskit.layers.fastspeech.duration_predictor import DurationPredictor
from muskit.layers.fastspeech.length_regulator import LengthRegulator

from muskit.torch_utils.nets_utils import make_non_pad_mask
from muskit.torch_utils.nets_utils import make_pad_mask
from muskit.svs.bytesing.decoder import Postnet
from muskit.layers.transformer.embedding import PositionalEncoding
from muskit.layers.transformer.embedding import ScaledPositionalEncoding

from muskit.layers.transformer.encoder import (
    Encoder as TransformerEncoder,  # noqa: H301
)

from muskit.torch_utils.device_funcs import force_gatherable
from muskit.torch_utils.initialize import initialize
from muskit.svs.abs_svs import AbsSVS
from muskit.svs.gst.style_encoder import StyleEncoder

from muskit.torch_utils.nets_utils import pad_list

import random
from torch.distributions import Beta

Beta_distribution = Beta(
    torch.tensor([0.5]), torch.tensor([0.5])
)  # NOTE(Shuai) Fix Me! Add to args


class XiaoiceSing(AbsSVS):
    """XiaoiceSing module for Singing Voice Synthesis.
    This is a module of XiaoiceSing. A high-quality singing voice synthesis system which
    employs an integrated network for spectrum, F0 and duration modeling. It follows the
    main architecture of FastSpeech while proposing some singing-specific design:
        1) Add features from musical score (e.g.note pitch and length)
        2) Add a residual connection in F0 prediction to attenuate off-key issues
        3) The duration of all the phonemes in a musical note is accumulated to calculate
        the syllable duration loss for rhythm enhancement (syllable loss)
    .. _`XiaoiceSing: A High-Quality and Integrated Singing Voice Synthesis System`:
        https://arxiv.org/pdf/2006.06261.pdf
    """

    def __init__(
        self,
        # network structure related
        idim: int,
        midi_dim: int,
        tempo_dim: int,
        odim: int,
        embed_dim: int,
        adim: int = 384,
        aheads: int = 4,
        elayers: int = 6,
        eunits: int = 1536,
        dlayers: int = 6,
        dunits: int = 1536,
        postnet_layers: int = 5,
        postnet_chans: int = 512,
        postnet_filts: int = 5,
        postnet_dropout_rate: float = 0.5,
        positionwise_layer_type: str = "conv1d",
        positionwise_conv_kernel_size: int = 1,
        use_scaled_pos_enc: bool = True,
        use_batch_norm: bool = True,
        encoder_normalize_before: bool = True,
        decoder_normalize_before: bool = True,
        encoder_concat_after: bool = False,
        decoder_concat_after: bool = False,
        duration_predictor_layers: int = 2,
        duration_predictor_chans: int = 384,
        duration_predictor_kernel_size: int = 3,
        duration_predictor_dropout_rate: float = 0.1,
        reduction_factor: int = 1,
        encoder_type: str = "transformer",
        decoder_type: str = "transformer",
        transformer_enc_dropout_rate: float = 0.1,
        transformer_enc_positional_dropout_rate: float = 0.1,
        transformer_enc_attn_dropout_rate: float = 0.1,
        transformer_dec_dropout_rate: float = 0.1,
        transformer_dec_positional_dropout_rate: float = 0.1,
        transformer_dec_attn_dropout_rate: float = 0.1,
        # extra embedding related
        spks: Optional[int] = None,
        langs: Optional[int] = None,
        spk_embed_dim: Optional[int] = None,
        spk_embed_integration_type: str = "add",
        # training related
        init_type: str = "xavier_uniform",
        init_enc_alpha: float = 1.0,
        init_dec_alpha: float = 1.0,
        use_masking: bool = False,
        use_weighted_masking: bool = False,
        loss_type: str = "L1",
    ):
        """Initialize XiaoiceSing module.
        Args:
            idim (int): Dimension of the inputs.
            odim (int): Dimension of the outputs.
            elayers (int): Number of encoder layers.
            eunits (int): Number of encoder hidden units.
            dlayers (int): Number of decoder layers.
            dunits (int): Number of decoder hidden units.
            postnet_layers (int): Number of postnet layers.
            postnet_chans (int): Number of postnet channels.
            postnet_filts (int): Kernel size of postnet.
            postnet_dropout_rate (float): Dropout rate in postnet.
            use_scaled_pos_enc (bool): Whether to use trainable scaled pos encoding.
            use_batch_norm (bool): Whether to use batch normalization in encoder prenet.
            encoder_normalize_before (bool): Whether to apply layernorm layer before
                encoder block.
            decoder_normalize_before (bool): Whether to apply layernorm layer before
                decoder block.
            encoder_concat_after (bool): Whether to concatenate attention layer's input
                and output in encoder.
            decoder_concat_after (bool): Whether to concatenate attention layer's input
                and output in decoder.
            duration_predictor_layers (int): Number of duration predictor layers.
            duration_predictor_chans (int): Number of duration predictor channels.
            duration_predictor_kernel_size (int): Kernel size of duration predictor.
            duration_predictor_dropout_rate (float): Dropout rate in duration predictor.
            reduction_factor (int): Reduction factor.
            encoder_type (str): Encoder type ("transformer" or "conformer").
            decoder_type (str): Decoder type ("transformer" or "conformer").
            transformer_enc_dropout_rate (float): Dropout rate in encoder except
                attention and positional encoding.
            transformer_enc_positional_dropout_rate (float): Dropout rate after encoder
                positional encoding.
            transformer_enc_attn_dropout_rate (float): Dropout rate in encoder
                self-attention module.
            transformer_dec_dropout_rate (float): Dropout rate in decoder except
                attention & positional encoding.
            transformer_dec_positional_dropout_rate (float): Dropout rate after decoder
                positional encoding.
            transformer_dec_attn_dropout_rate (float): Dropout rate in decoder
                self-attention module.
            spks (Optional[int]): Number of speakers. If set to > 1, assume that the
                sids will be provided as the input and use sid embedding layer.
            langs (Optional[int]): Number of languages. If set to > 1, assume that the
                lids will be provided as the input and use sid embedding layer.
            spk_embed_dim (Optional[int]): Speaker embedding dimension. If set to > 0,
                assume that spembs will be provided as the input.
            spk_embed_integration_type: How to integrate speaker embedding.
            init_type (str): How to initialize transformer parameters.
            init_enc_alpha (float): Initial value of alpha in scaled pos encoding of the
                encoder.
            init_dec_alpha (float): Initial value of alpha in scaled pos encoding of the
                decoder.
            use_masking (bool): Whether to apply masking for padded part in loss
                calculation.
            use_weighted_masking (bool): Whether to apply weighted masking in loss
                calculation.
        """
        assert check_argument_types()
        super().__init__()

        # store hyperparameters
        self.idim = idim
        self.midi_dim = midi_dim
        self.tempo_dim = tempo_dim
        self.odim = odim
        self.embed_dim = embed_dim
        self.eos = idim - 1
        self.reduction_factor = reduction_factor
        self.encoder_type = encoder_type
        self.decoder_type = decoder_type
        self.use_scaled_pos_enc = use_scaled_pos_enc
        self.loss_type = loss_type

        # use idx 0 as padding idx
        self.padding_idx = 0

        # get positional encoding class
        pos_enc_class = (
            ScaledPositionalEncoding if self.use_scaled_pos_enc else PositionalEncoding
        )

        # define encoder
        self.phone_encode_layer = torch.nn.Embedding(
            num_embeddings=idim, embedding_dim=embed_dim, padding_idx=self.padding_idx
        )
        self.midi_encode_layer = torch.nn.Embedding(
            num_embeddings=midi_dim,
            embedding_dim=embed_dim,
            padding_idx=self.padding_idx,
        )
        self.tempo_encode_layer = torch.nn.Embedding(
            num_embeddings=tempo_dim,
            embedding_dim=embed_dim,
            padding_idx=self.padding_idx,
        )
        if encoder_type == "transformer":
            self.encoder = TransformerEncoder(
                idim=0,
                attention_dim=adim,
                attention_heads=aheads,
                linear_units=eunits,
                num_blocks=elayers,
                input_layer=None,
                dropout_rate=transformer_enc_dropout_rate,
                positional_dropout_rate=transformer_enc_positional_dropout_rate,
                attention_dropout_rate=transformer_enc_attn_dropout_rate,
                pos_enc_class=pos_enc_class,
                normalize_before=encoder_normalize_before,
                concat_after=encoder_concat_after,
                positionwise_layer_type=positionwise_layer_type,
                positionwise_conv_kernel_size=positionwise_conv_kernel_size,
            )
        else:
            raise ValueError(f"{encoder_type} is not supported.")

        # define spk and lang embedding
        self.spks = None
        if spks is not None and spks > 1:
            self.spks = spks
            self.sid_emb = torch.nn.Embedding(spks, adim)
        self.langs = None
        if langs is not None and langs > 1:
            self.langs = langs
            self.lid_emb = torch.nn.Embedding(langs, adim)

        # define additional projection for speaker embedding
        self.spk_embed_dim = None
        if spk_embed_dim is not None and spk_embed_dim > 0:
            self.spk_embed_dim = spk_embed_dim
            self.spk_embed_integration_type = spk_embed_integration_type
        if self.spk_embed_dim is not None:
            if self.spk_embed_integration_type == "add":
                self.projection = torch.nn.Linear(self.spk_embed_dim, adim)
            else:
                self.projection = torch.nn.Linear(adim + self.spk_embed_dim, adim)

        # define duration predictor
        self.duration_predictor = DurationPredictor(
            idim=adim,
            n_layers=duration_predictor_layers,
            n_chans=duration_predictor_chans,
            kernel_size=duration_predictor_kernel_size,
            dropout_rate=duration_predictor_dropout_rate,
        )

        # define length regulator
        self.length_regulator = LengthRegulator()

        # define decoder
        # NOTE: we use encoder as decoder
        # because fastspeech's decoder is the same as encoder
        if decoder_type == "transformer":
            self.decoder = TransformerEncoder(
                idim=0,
                attention_dim=adim,
                attention_heads=aheads,
                linear_units=dunits,
                num_blocks=dlayers,
                input_layer=None,
                dropout_rate=transformer_dec_dropout_rate,
                positional_dropout_rate=transformer_dec_positional_dropout_rate,
                attention_dropout_rate=transformer_dec_attn_dropout_rate,
                pos_enc_class=pos_enc_class,
                normalize_before=decoder_normalize_before,
                concat_after=decoder_concat_after,
                positionwise_layer_type=positionwise_layer_type,
                positionwise_conv_kernel_size=positionwise_conv_kernel_size,
            )
        else:
            raise ValueError(f"{decoder_type} is not supported.")

        # define final projection
        self.feat_out = torch.nn.Linear(adim, odim * reduction_factor)

        # define postnet
        self.postnet = (
            None
            if postnet_layers == 0
            else Postnet(
                idim=idim,
                odim=odim,
                n_layers=postnet_layers,
                n_chans=postnet_chans,
                n_filts=postnet_filts,
                use_batch_norm=use_batch_norm,
                dropout_rate=postnet_dropout_rate,
            )
        )

        # initialize parameters
        self._reset_parameters(
            init_type=init_type,
            init_enc_alpha=init_enc_alpha,
            init_dec_alpha=init_dec_alpha,
        )

        # define criterions
        self.criterion = XiaoiceSingLoss(
            use_masking=use_masking, use_weighted_masking=use_weighted_masking
        )

    def forward(
        self,
        text: torch.Tensor,
        text_lengths: torch.Tensor,
        feats: torch.Tensor,
        feats_lengths: torch.Tensor,
        label: torch.Tensor,
        label_lengths: torch.Tensor,
        midi: torch.Tensor,
        midi_lengths: torch.Tensor,
        tempo: torch.Tensor,
        tempo_lengths: torch.Tensor,
        ds: torch.Tensor,
        spembs: Optional[torch.Tensor] = None,
        sids: Optional[torch.Tensor] = None,
        lids: Optional[torch.Tensor] = None,
        flag_IsValid=False,
    ) -> Tuple[torch.Tensor, Dict[str, torch.Tensor], torch.Tensor]:
        """Calculate forward propagation.
        Args:
            text (LongTensor): Batch of padded character ids (B, T_text).
            text_lengths (LongTensor): Batch of lengths of each input (B,).
            feats (Tensor): Batch of padded target features (B, T_feats, odim).
            feats_lengths (LongTensor): Batch of the lengths of each target (B,).
            durations (LongTensor): Batch of padded durations (B, T_text + 1).
            durations_lengths (LongTensor): Batch of duration lengths (B, T_text + 1).
            spembs (Optional[Tensor]): Batch of speaker embeddings (B, spk_embed_dim).
            sids (Optional[Tensor]): Batch of speaker IDs (B, 1).
            lids (Optional[Tensor]): Batch of language IDs (B, 1).
        Returns:
            Tensor: Loss scalar value.
            Dict: Statistics to be monitored.
            Tensor: Weight value if not joint training else model outputs.
        """
        text = text[:, : text_lengths.max()]  # for data-parallel
        feats = feats[:, : feats_lengths.max()]  # for data-parallel
        midi = midi[:, : midi_lengths.max()]  # for data-parallel
        label = label[:, : label_lengths.max()]  # for data-parallel
        tempo = tempo[:, : tempo_lengths.max()]  # for data-parallel

        batch_size = text.size(0)

        label_emb = self.phone_encode_layer(label)
        midi_emb = self.midi_encode_layer(midi)
        tempo_emb = self.tempo_encode_layer(tempo)
        input_emb = label_emb + midi_emb + tempo_emb

        x_masks = self._source_mask(label_lengths)
        hs, _ = self.encoder(input_emb, x_masks)  # (B, T_text, adim)

        # forward duration predictor and length regulator
        d_masks = make_pad_mask(label_lengths).to(input_emb.device)
        d_outs = self.duration_predictor(hs, d_masks)  # (B, T_text)

        hs = self.length_regulator(hs, ds)  # (B, T_feats, adim)

        # forward decoder
        h_masks = self._source_mask(feats_lengths)
        zs, _ = self.decoder(hs, h_masks)  # (B, T_feats, adim)
        before_outs = self.feat_out(zs).view(
            zs.size(0), -1, self.odim
        )  # (B, T_feats, odim)

        # postnet -> (B, Lmax//r * r, odim)
        if self.postnet is None:
            after_outs = before_outs
        else:
            after_outs = before_outs + self.postnet(
                before_outs.transpose(1, 2)
            ).transpose(1, 2)

        # modifiy mod part of groundtruth
        if self.reduction_factor > 1:
            assert feats_lengths.ge(
                self.reduction_factor
            ).all(), "Output length must be greater than or equal to reduction factor."
            olens = feats_lengths.new(
                [olen - olen % self.reduction_factor for olen in feats_lengths]
            )
            max_olen = max(olens)
            ys = feats[:, :max_olen]
        else:
            ys = feats
            olens = feats_lengths

        ilens = label_lengths
        l1_loss, duration_loss = self.criterion(
            after_outs, before_outs, d_outs, ys, ds, ilens, olens
        )
        loss = l1_loss + duration_loss

        stats = dict(
            loss=loss.item(),
            l1_loss=l1_loss.item(),
            duration_loss=duration_loss.item(),
        )

        # report extra information
        if self.encoder_type == "transformer" and self.use_scaled_pos_enc:
            stats.update(
                encoder_alpha=self.encoder.embed[-1].alpha.data.item(),
            )
        if self.decoder_type == "transformer" and self.use_scaled_pos_enc:
            stats.update(
                decoder_alpha=self.decoder.embed[-1].alpha.data.item(),
            )

        loss, stats, weight = force_gatherable((loss, stats, batch_size), loss.device)

        if flag_IsValid == False:
            return loss, stats, weight
        else:
            return loss, stats, weight, after_outs[:, : olens.max()], ys, olens

    def inference(
        self,
        text: torch.Tensor,
        feats: torch.Tensor,
        label: torch.Tensor,
        midi: torch.Tensor,
        ds: torch.Tensor,
        tempo: Optional[torch.Tensor] = None,
        spembs: Optional[torch.Tensor] = None,
        sids: Optional[torch.Tensor] = None,
        lids: Optional[torch.Tensor] = None,
        # alpha: float = 1.0,
        # use_teacher_forcing: bool = False,
    ) -> Dict[str, torch.Tensor]:
        """Generate the sequence of features given the sequences of characters.
        Args:
            text (LongTensor): Input sequence of characters (T_text,).
            feats (Optional[Tensor]): Feature sequence to extract style (N, idim).
            durations (Optional[LongTensor]): Groundtruth of duration (T_text + 1,).
            spembs (Optional[Tensor]): Speaker embedding (spk_embed_dim,).
            sids (Optional[Tensor]): Speaker ID (1,).
            lids (Optional[Tensor]): Language ID (1,).
            alpha (float): Alpha to control the speed.
            use_teacher_forcing (bool): Whether to use teacher forcing.
                If true, groundtruth of duration, pitch and energy will be used.
        Returns:
            Dict[str, Tensor]: Output dict including the following items:
                * feat_gen (Tensor): Output sequence of features (T_feats, odim).
                * duration (Tensor): Duration sequence (T_text + 1,).
        """

        label_emb = self.phone_encode_layer(label)
        midi_emb = self.midi_encode_layer(midi)
        tempo_emb = self.tempo_encode_layer(tempo)
        input_emb = label_emb + midi_emb + tempo_emb

        x_masks = None  # self._source_mask(label_lengths)
        hs, _ = self.encoder(input_emb, x_masks)  # (B, T_text, adim)

        # forward duration predictor and length regulator
        d_masks = None  # make_pad_mask(label_lengths).to(input_emb.device)
        d_outs = self.duration_predictor.inference(hs, d_masks)  # (B, T_text)
        d_outs_int = torch.floor(d_outs + 0.5).to(dtype=torch.long)  # (B, T_text)

        logging.info(f"ds: {ds}")
        logging.info(f"ds.shape: {ds.shape}")
        logging.info(f"d_outs: {d_outs}")
        logging.info(f"d_outs.shape: {d_outs.shape}")

        # use G.T. duration
        # hs = self.length_regulator(hs, ds)  # (B, T_feats, adim)

        # use duration model output
        hs = self.length_regulator(hs, d_outs_int)  # (B, T_feats, adim)

        # forward decoder
        h_masks = None  # self._source_mask(feats_lengths)
        zs, _ = self.decoder(hs, h_masks)  # (B, T_feats, adim)
        before_outs = self.feat_out(zs).view(
            zs.size(0), -1, self.odim
        )  # (B, T_feats, odim)

        # postnet -> (B, Lmax//r * r, odim)
        if self.postnet is None:
            after_outs = before_outs
        else:
            after_outs = before_outs + self.postnet(
                before_outs.transpose(1, 2)
            ).transpose(1, 2)

        # ilens = torch.tensor([len(label)])
        # olens = torch.tensor([len(feats)])
        # ys = feats
        # l1_loss, duration_loss = self.criterion(
        #     after_outs, before_outs, d_outs, ys, ds, ilens, olens
        # )
        # loss = l1_loss + duration_loss
        # logging.info(f"loss: {loss}, l1_loss: {l1_loss}, duration_loss: {duration_loss}")

        return after_outs, None, None

    def _integrate_with_spk_embed(
        self, hs: torch.Tensor, spembs: torch.Tensor
    ) -> torch.Tensor:
        """Integrate speaker embedding with hidden states.
        Args:
            hs (Tensor): Batch of hidden state sequences (B, T_text, adim).
            spembs (Tensor): Batch of speaker embeddings (B, spk_embed_dim).
        Returns:
            Tensor: Batch of integrated hidden state sequences (B, T_text, adim).
        """
        if self.spk_embed_integration_type == "add":
            # apply projection and then add to hidden states
            spembs = self.projection(F.normalize(spembs))
            hs = hs + spembs.unsqueeze(1)
        elif self.spk_embed_integration_type == "concat":
            # concat hidden states with spk embeds and then apply projection
            spembs = F.normalize(spembs).unsqueeze(1).expand(-1, hs.size(1), -1)
            hs = self.projection(torch.cat([hs, spembs], dim=-1))
        else:
            raise NotImplementedError("support only add or concat.")

        return hs

    def _source_mask(self, ilens: torch.Tensor) -> torch.Tensor:
        """Make masks for self-attention.
        Args:
            ilens (LongTensor): Batch of lengths (B,).
        Returns:
            Tensor: Mask tensor for self-attention.
                dtype=torch.uint8 in PyTorch 1.2-
                dtype=torch.bool in PyTorch 1.2+ (including 1.2)
        Examples:
            >>> ilens = [5, 3]
            >>> self._source_mask(ilens)
            tensor([[[1, 1, 1, 1, 1],
                     [1, 1, 1, 0, 0]]], dtype=torch.uint8)
        """
        x_masks = make_non_pad_mask(ilens).to(next(self.parameters()).device)
        return x_masks.unsqueeze(-2)

    def _reset_parameters(
        self, init_type: str, init_enc_alpha: float, init_dec_alpha: float
    ):
        # initialize parameters
        if init_type != "pytorch":
            initialize(self, init_type)

        # initialize alpha in scaled positional encoding
        if self.encoder_type == "transformer" and self.use_scaled_pos_enc:
            self.encoder.embed[-1].alpha.data = torch.tensor(init_enc_alpha)
        if self.decoder_type == "transformer" and self.use_scaled_pos_enc:
            self.decoder.embed[-1].alpha.data = torch.tensor(init_dec_alpha)


class XiaoiceSing_noDP(AbsSVS):
    """XiaoiceSing module for Singing Voice Synthesis.
    This is a module of XiaoiceSing. A high-quality singing voice synthesis system which
    employs an integrated network for spectrum, F0 and duration modeling. It follows the
    main architecture of FastSpeech while proposing some singing-specific design:
        1) Add features from musical score (e.g.note pitch and length)
        2) Add a residual connection in F0 prediction to attenuate off-key issues
        3) The duration of all the phonemes in a musical note is accumulated to calculate
        the syllable duration loss for rhythm enhancement (syllable loss)
    .. _`XiaoiceSing: A High-Quality and Integrated Singing Voice Synthesis System`:
        https://arxiv.org/pdf/2006.06261.pdf
    """

    def __init__(
        self,
        # network structure related
        idim: int,
        midi_dim: int,
        tempo_dim: int,
        odim: int,
        embed_dim: int,
        adim: int = 384,
        aheads: int = 4,
        elayers: int = 6,
        eunits: int = 1536,
        dlayers: int = 6,
        dunits: int = 1536,
        postnet_layers: int = 5,
        postnet_chans: int = 512,
        postnet_filts: int = 5,
        postnet_dropout_rate: float = 0.5,
        positionwise_layer_type: str = "conv1d",
        positionwise_conv_kernel_size: int = 1,
        use_scaled_pos_enc: bool = True,
        use_batch_norm: bool = True,
        encoder_normalize_before: bool = True,
        decoder_normalize_before: bool = True,
        encoder_concat_after: bool = False,
        decoder_concat_after: bool = False,
        duration_predictor_layers: int = 2,
        duration_predictor_chans: int = 384,
        duration_predictor_kernel_size: int = 3,
        duration_predictor_dropout_rate: float = 0.1,
        reduction_factor: int = 1,
        encoder_type: str = "transformer",
        decoder_type: str = "transformer",
        transformer_enc_dropout_rate: float = 0.1,
        transformer_enc_positional_dropout_rate: float = 0.1,
        transformer_enc_attn_dropout_rate: float = 0.1,
        transformer_dec_dropout_rate: float = 0.1,
        transformer_dec_positional_dropout_rate: float = 0.1,
        transformer_dec_attn_dropout_rate: float = 0.1,
        # extra embedding related
        spks: Optional[int] = None,
        langs: Optional[int] = None,
        spk_embed_dim: Optional[int] = None,
        spk_embed_integration_type: str = "add",
        # training related
        init_type: str = "xavier_uniform",
        init_enc_alpha: float = 1.0,
        init_dec_alpha: float = 1.0,
        use_masking: bool = False,
        use_weighted_masking: bool = False,
        loss_type: str = "L1",
        use_mixup_training: bool = False,
        loss_mixup_wight: float = 0.1,
        # cycle training process
        use_cycle_process: bool = False,
        cycle_type: str = "single",
        w_svs: float = 0.45,
        w_predictor: float = 0.45,
        w_cycle: float = 0.1,
        predict_type: list = ["midi", "label"],
        predict_criterion_type: str = "CrossEntropy",
    ):
        """Initialize XiaoiceSing module.
        Args:
            idim (int): Dimension of the inputs.
            odim (int): Dimension of the outputs.
            elayers (int): Number of encoder layers.
            eunits (int): Number of encoder hidden units.
            dlayers (int): Number of decoder layers.
            dunits (int): Number of decoder hidden units.
            postnet_layers (int): Number of postnet layers.
            postnet_chans (int): Number of postnet channels.
            postnet_filts (int): Kernel size of postnet.
            postnet_dropout_rate (float): Dropout rate in postnet.
            use_scaled_pos_enc (bool): Whether to use trainable scaled pos encoding.
            use_batch_norm (bool): Whether to use batch normalization in encoder prenet.
            encoder_normalize_before (bool): Whether to apply layernorm layer before
                encoder block.
            decoder_normalize_before (bool): Whether to apply layernorm layer before
                decoder block.
            encoder_concat_after (bool): Whether to concatenate attention layer's input
                and output in encoder.
            decoder_concat_after (bool): Whether to concatenate attention layer's input
                and output in decoder.
            duration_predictor_layers (int): Number of duration predictor layers.
            duration_predictor_chans (int): Number of duration predictor channels.
            duration_predictor_kernel_size (int): Kernel size of duration predictor.
            duration_predictor_dropout_rate (float): Dropout rate in duration predictor.
            reduction_factor (int): Reduction factor.
            encoder_type (str): Encoder type ("transformer" or "conformer").
            decoder_type (str): Decoder type ("transformer" or "conformer").
            transformer_enc_dropout_rate (float): Dropout rate in encoder except
                attention and positional encoding.
            transformer_enc_positional_dropout_rate (float): Dropout rate after encoder
                positional encoding.
            transformer_enc_attn_dropout_rate (float): Dropout rate in encoder
                self-attention module.
            transformer_dec_dropout_rate (float): Dropout rate in decoder except
                attention & positional encoding.
            transformer_dec_positional_dropout_rate (float): Dropout rate after decoder
                positional encoding.
            transformer_dec_attn_dropout_rate (float): Dropout rate in decoder
                self-attention module.
            spks (Optional[int]): Number of speakers. If set to > 1, assume that the
                sids will be provided as the input and use sid embedding layer.
            langs (Optional[int]): Number of languages. If set to > 1, assume that the
                lids will be provided as the input and use sid embedding layer.
            spk_embed_dim (Optional[int]): Speaker embedding dimension. If set to > 0,
                assume that spembs will be provided as the input.
            spk_embed_integration_type: How to integrate speaker embedding.
            init_type (str): How to initialize transformer parameters.
            init_enc_alpha (float): Initial value of alpha in scaled pos encoding of the
                encoder.
            init_dec_alpha (float): Initial value of alpha in scaled pos encoding of the
                decoder.
            use_masking (bool): Whether to apply masking for padded part in loss
                calculation.
            use_weighted_masking (bool): Whether to apply weighted masking in loss
                calculation.
        """
        assert check_argument_types()
        super().__init__()

        # store hyperparameters
        self.idim = idim
        self.midi_dim = midi_dim
        self.tempo_dim = tempo_dim
        self.odim = odim
        self.embed_dim = embed_dim
        self.eos = idim - 1
        self.reduction_factor = reduction_factor
        self.encoder_type = encoder_type
        self.decoder_type = decoder_type
        self.use_scaled_pos_enc = use_scaled_pos_enc
        self.loss_type = loss_type

        # mixup - augmentation
        self.use_mixup_training = use_mixup_training
        self.loss_mixup_wight = loss_mixup_wight

        # use idx 0 as padding idx
        self.padding_idx = 0

        # get positional encoding class
        pos_enc_class = (
            ScaledPositionalEncoding if self.use_scaled_pos_enc else PositionalEncoding
        )

        # define encoder
        self.phone_encode_layer = torch.nn.Embedding(
            num_embeddings=idim, embedding_dim=embed_dim, padding_idx=self.padding_idx
        )
        self.midi_encode_layer = torch.nn.Embedding(
            num_embeddings=midi_dim,
            embedding_dim=embed_dim,
            padding_idx=self.padding_idx,
        )
        self.tempo_encode_layer = torch.nn.Embedding(
            num_embeddings=tempo_dim, embedding_dim=eunits, padding_idx=self.padding_idx
        )
        if encoder_type == "transformer":
            self.encoder = TransformerEncoder(
                idim=0,
                attention_dim=adim,
                attention_heads=aheads,
                linear_units=eunits,
                num_blocks=elayers,
                input_layer=None,
                dropout_rate=transformer_enc_dropout_rate,
                positional_dropout_rate=transformer_enc_positional_dropout_rate,
                attention_dropout_rate=transformer_enc_attn_dropout_rate,
                pos_enc_class=pos_enc_class,
                normalize_before=encoder_normalize_before,
                concat_after=encoder_concat_after,
                positionwise_layer_type=positionwise_layer_type,
                positionwise_conv_kernel_size=positionwise_conv_kernel_size,
            )
        else:
            raise ValueError(f"{encoder_type} is not supported.")

        # define spk and lang embedding
        self.spks = None
        if spks is not None and spks > 1:
            self.spks = spks
            self.sid_emb = torch.nn.Embedding(spks, adim)
        self.langs = None
        if langs is not None and langs > 1:
            self.langs = langs
            self.lid_emb = torch.nn.Embedding(langs, adim)

        # define additional projection for speaker embedding
        self.spk_embed_dim = None
        if spk_embed_dim is not None and spk_embed_dim > 0:
            self.spk_embed_dim = spk_embed_dim
            self.spk_embed_integration_type = spk_embed_integration_type
        if self.spk_embed_dim is not None:
            if self.spk_embed_integration_type == "add":
                self.projection = torch.nn.Linear(self.spk_embed_dim, adim)
            else:
                self.projection = torch.nn.Linear(adim + self.spk_embed_dim, adim)

        # define duration predictor
        self.duration_predictor = DurationPredictor(
            idim=adim,
            n_layers=duration_predictor_layers,
            n_chans=duration_predictor_chans,
            kernel_size=duration_predictor_kernel_size,
            dropout_rate=duration_predictor_dropout_rate,
        )

        # define length regulator
        self.length_regulator = LengthRegulator()

        # define decoder
        # NOTE: we use encoder as decoder
        # because fastspeech's decoder is the same as encoder
        if decoder_type == "transformer":
            self.decoder = TransformerEncoder(
                idim=0,
                attention_dim=adim,
                attention_heads=aheads,
                linear_units=dunits,
                num_blocks=dlayers,
                input_layer=None,
                dropout_rate=transformer_dec_dropout_rate,
                positional_dropout_rate=transformer_dec_positional_dropout_rate,
                attention_dropout_rate=transformer_dec_attn_dropout_rate,
                pos_enc_class=pos_enc_class,
                normalize_before=decoder_normalize_before,
                concat_after=decoder_concat_after,
                positionwise_layer_type=positionwise_layer_type,
                positionwise_conv_kernel_size=positionwise_conv_kernel_size,
            )
        else:
            raise ValueError(f"{decoder_type} is not supported.")

        # define final projection
        self.feat_out = torch.nn.Linear(adim, odim * reduction_factor)

        # define postnet
        self.postnet = (
            None
            if postnet_layers == 0
            else Postnet(
                idim=idim,
                odim=odim,
                n_layers=postnet_layers,
                n_chans=postnet_chans,
                n_filts=postnet_filts,
                use_batch_norm=use_batch_norm,
                dropout_rate=postnet_dropout_rate,
            )
        )

        # initialize parameters
        self._reset_parameters(
            init_type=init_type,
            init_enc_alpha=init_enc_alpha,
            init_dec_alpha=init_dec_alpha,
        )

        from muskit.svs.naive_rnn.naive_rnn import NaiveRNNLoss

        # define loss function
        self.criterion = NaiveRNNLoss(
            use_masking=use_masking,
            use_weighted_masking=use_weighted_masking,
        )

        # whether to use cycle-process in training stage
        self.use_cycle_process = use_cycle_process
        if self.use_cycle_process:
            self.cycle_type = cycle_type
            from muskit.svs.predictor.TransformerPredictor import TransformerPredictor
            self.predictor = TransformerPredictor(
                                predict_type=predict_type,
                                predict_criterion_type=predict_criterion_type,
                            )
            self.predict_type = predict_type
            self.predict_criterion_type = predict_criterion_type
            self.w_svs = w_svs
            self.w_predictor = w_predictor
            self.w_cycle = w_cycle

            assert cycle_type in ["single", "bi-direct"]
            assert predict_criterion_type in ["CrossEntropy", "CTC"]
            # when cycle_type is Bi-direct, the criterion type of predictor must be CrossEntropy, because of alignment related problems
            assert (cycle_type == "bi-direct" and predict_criterion_type == "CrossEntropy") or cycle_type == "single"
            

    def forward(
        self,
        text: torch.Tensor,
        text_lengths: torch.Tensor,
        feats: torch.Tensor,
        feats_lengths: torch.Tensor,
        label: torch.Tensor,
        label_lengths: torch.Tensor,
        midi: torch.Tensor,
        midi_lengths: torch.Tensor,
        ds: torch.Tensor,
        tempo: Optional[torch.Tensor] = None,
        tempo_lengths: Optional[torch.Tensor] = None,
        spembs: Optional[torch.Tensor] = None,
        sids: Optional[torch.Tensor] = None,
        lids: Optional[torch.Tensor] = None,
        flag_IsValid=False,
    ) -> Tuple[torch.Tensor, Dict[str, torch.Tensor], torch.Tensor]:
        """Calculate forward propagation.
        Args:
            text (LongTensor): Batch of padded character ids (B, T_text).
            text_lengths (LongTensor): Batch of lengths of each input (B,).
            feats (Tensor): Batch of padded target features (B, T_feats, odim).
            feats_lengths (LongTensor): Batch of the lengths of each target (B,).
            durations (LongTensor): Batch of padded durations (B, T_text + 1).
            durations_lengths (LongTensor): Batch of duration lengths (B, T_text + 1).
            spembs (Optional[Tensor]): Batch of speaker embeddings (B, spk_embed_dim).
            sids (Optional[Tensor]): Batch of speaker IDs (B, 1).
            lids (Optional[Tensor]): Batch of language IDs (B, 1).
        Returns:
            Tensor: Loss scalar value.
            Dict: Statistics to be monitored.
            Tensor: Weight value if not joint training else model outputs.
        """
        text = text[:, : text_lengths.max()]  # for data-parallel
        feats = feats[:, : feats_lengths.max()]  # for data-parallel
        midi = midi[:, : midi_lengths.max()]  # for data-parallel
        label = label[:, : label_lengths.max()]  # for data-parallel
        tempo = tempo[:, : tempo_lengths.max()]  # for data-parallel

        batch_size = text.size(0)
        batch_size_origin = batch_size

        args_mixup = None
        if self.use_mixup_training and flag_IsValid == False:
            batch_size_mixup = 2
            args_mixup = {}
            args_mixup['lst'] = random.sample([i for i in range(batch_size)], batch_size_mixup * 2)   # mix-up per 2 samples
            args_mixup['w1_lst'] = []
            args_mixup['w2_wst'] = []
            args_mixup['batch_size_mixup'] = 2
            
            # mix-up augmentation
            feats_mixup = torch.zeros((batch_size_mixup, feats.shape[1], feats.shape[2]), dtype=feats.dtype, layout=feats.layout, device=feats.device)
            feats_lengths_mixup = torch.zeros(batch_size_mixup, dtype=feats_lengths.dtype, layout=feats_lengths.layout, device=feats_lengths.device)

            for i in range(batch_size_mixup):
                index1 = args_mixup['lst'][2*i]
                index2 = args_mixup['lst'][2*i + 1]

                w1 = Beta_distribution.sample().to(feats.device)             # !!! NOTE:  random.random()
                w2 = 1 - w1

                args_mixup['w1_lst'].append(w1)
                args_mixup['w2_wst'].append(w2)

                feats_mixup[i] = w1 * feats[index1] + w2 * feats[index2]
                feats_lengths_mixup[i] = max(feats_lengths[index1], feats_lengths[index2])

            feats_origin = feats
            feats_lengths_origin = feats_lengths
            feats = torch.cat((feats, feats_mixup), 0)
            feats_lengths = torch.cat((feats_lengths, feats_lengths_mixup), 0)

            batch_size = batch_size_origin + batch_size_mixup
            args_mixup['batch_size_origin'] = batch_size_origin
            args_mixup['batch_size'] = batch_size
            

        after_outs, before_outs, olens, l1_loss, l2_loss = self._singingGenerate(
                                                            text,
                                                            text_lengths,
                                                            feats,
                                                            feats_lengths,
                                                            label,
                                                            label_lengths,
                                                            midi,
                                                            midi_lengths,
                                                            ds,
                                                            tempo,
                                                            tempo_lengths,
                                                            spembs,
                                                            sids,
                                                            lids,
                                                            flag_IsValid,
                                                            args_mixup,
                                                        )
        

        # calculate loss values - cycle process, when use cycle process & training stage
        if self.use_cycle_process and flag_IsValid == False:
            """Cycle Training Process.
            The cycle training process consists of four parts, which are used only in the training stage.
                Part-1: SVS (Singing Voice Synthesis)
                    Generate singing voice from given music-score(G.T.)
                Part-2: Predict (Automatic Music-score Transcription)
                    Predict music-score information(pitch, phone, spk-id) from given singing voice(G.T.) 
                Part-3: Music-score Reconstruction: SVS -> Predict
                    step1. Generate singing voice from given music-score(G.T.)
                    step2. Predict music-score information(pitch, phone, spk-id) from the singing voice generated in step1 of Part-3 
                Part-4: Singing Voice Reconstruction: Predict -> SVS
                    step1. Predict music-score information(pitch, phone, spk-id) from given singing voice(G.T.) 
                    step2. Generate singing voice from the music-score generated in step1 of Part-4 
            Note:
                When self.cycle_type == "single", 
                    means the whole cycle training process is Part-1,2,3
                When self.cycle_type == "bi-direct"
                    means the whole cycle training process is Part-1,2,3,4
            """
            # Part-2: Predict (Automatic Music-score Transcription) - without mix-up
            feats_input = feats_origin if self.use_mixup_training else feats
            feats_lengths_input = feats_lengths_origin if self.use_mixup_training else feats_lengths
            
            if self.predict_criterion_type == "CrossEntropy":
                predictor_midi_loss, predictor_label_loss, predictor_speaker_loss, midi_predict, label_predict, speaker_predict = self.predictor(feats_input, midi, label, sids, feats_lengths_input, midi_lengths, label_lengths)
            elif self.predict_criterion_type == "CTC":
                predictor_midi_loss, predictor_label_loss, predictor_speaker_loss, _, _, speaker_predict = self.predictor(feats_input, midi, text, sids, feats_lengths_input, midi_lengths, text_lengths)
            
            predictor_loss = predictor_midi_loss + predictor_label_loss + predictor_speaker_loss

            # Part-3: Music-score Reconstruction: SVS -> Predict - without mix-up
            if self.predict_criterion_type == "CrossEntropy":
                recon_midi_loss, recon_label_loss, recon_speaker_loss, _, _, _ = self.predictor(after_outs[:batch_size_origin, : olens.max()], midi, label, sids, olens[:batch_size_origin], midi_lengths, label_lengths)
            elif self.predict_criterion_type == "CTC":
                recon_midi_loss, recon_label_loss, recon_speaker_loss, _, _, _ = self.predictor(after_outs[:batch_size_origin, : olens.max()], midi, text, sids, olens[:batch_size_origin], midi_lengths, text_lengths)

            # Part-4: Singing Voice Reconstruction: Predict -> SVS
            recon_mel_loss = 0
            if self.cycle_type == "bi-direct":
                label_input = label_predict if "label" in self.predict_type and self.predict_criterion_type == "CrossEntropy" else label
                midi_input = midi_predict if "midi" in self.predict_type and self.predict_criterion_type == "CrossEntropy" else midi
                speaker_input = speaker_predict if "spk" in self.predict_type else sids
                mel_recon_after, mel_recon_before, olens, recon_mel_loss, _ = self._singingGenerate(
                                                                                text,
                                                                                text_lengths,
                                                                                feats,
                                                                                feats_lengths,
                                                                                label_input,    # using predict res
                                                                                label_lengths,
                                                                                midi_input,     # using predict res
                                                                                midi_lengths,
                                                                                ds,
                                                                                tempo,
                                                                                tempo_lengths,
                                                                                spembs,
                                                                                speaker_input,  # using predict res
                                                                                lids,
                                                                                flag_IsValid,
                                                                                args_mixup,
                                                                            )
            cycle_loss = recon_midi_loss + recon_label_loss + recon_speaker_loss + recon_mel_loss

        # calculate loss values
        if self.loss_type == "L1":
            loss = l1_loss
            if self.use_cycle_process and flag_IsValid == False:
                loss = self.w_svs * l1_loss + self.w_cycle * cycle_loss + self.w_predictor * predictor_loss
        elif self.loss_type == "L2":
            loss = l2_loss
        elif self.loss_type == "L1+L2":
            loss = l1_loss + l2_loss
        else:
            raise ValueError("unknown --loss-type " + self.loss_type)

        stats = dict(
            loss=loss.item(),
            l1_loss=l1_loss.item(),
            l2_loss=l2_loss.item(),
        )
        # if self.use_mixup_training and flag_IsValid == False:
        #     stats.update(l1_loss_mixup=l1_loss_mixup)
        if self.use_cycle_process and flag_IsValid == False:
            stats.update(
                cycle_loss=cycle_loss, 
                predictor_loss=predictor_loss,
                
                predictor_midi_loss=predictor_midi_loss,
                predictor_label_loss=predictor_label_loss,
                predictor_speaker_loss=predictor_speaker_loss,

                recon_midi_loss=recon_midi_loss, 
                recon_label_loss=recon_label_loss, 
                recon_speaker_loss=recon_speaker_loss, 
                recon_mel_loss=recon_mel_loss, 
            )

        loss, stats, weight = force_gatherable((loss, stats, batch_size), loss.device)

        if flag_IsValid == False:
            # training stage
            return loss, stats, weight
        else:
            # validation stage
            return loss, stats, weight, after_outs[:, : olens.max()], feats, olens
    
    def _singingGenerate(
        self,
        text: torch.Tensor,
        text_lengths: torch.Tensor,
        feats: torch.Tensor,
        feats_lengths: torch.Tensor,
        label: torch.Tensor,
        label_lengths: torch.Tensor,
        midi: torch.Tensor,
        midi_lengths: torch.Tensor,
        ds: torch.Tensor,
        tempo: Optional[torch.Tensor] = None,
        tempo_lengths: Optional[torch.Tensor] = None,
        spembs: Optional[torch.Tensor] = None,
        sids: Optional[torch.Tensor] = None,
        lids: Optional[torch.Tensor] = None,
        flag_IsValid=False,
        args_mixup=None,
    ) -> Tuple[torch.Tensor, Dict[str, torch.Tensor], torch.Tensor]:
        """Calculate forward propagation.
        Args:
            text (LongTensor): Batch of padded character ids (B, T_text).
            text_lengths (LongTensor): Batch of lengths of each input (B,).
            feats (Tensor): Batch of padded target features (B, T_feats, odim).
            feats_lengths (LongTensor): Batch of the lengths of each target (B,).
            durations (LongTensor): Batch of padded durations (B, T_text + 1).
            durations_lengths (LongTensor): Batch of duration lengths (B, T_text + 1).
            spembs (Optional[Tensor]): Batch of speaker embeddings (B, spk_embed_dim).
            sids (Optional[Tensor]): Batch of speaker IDs (B, 1).
            lids (Optional[Tensor]): Batch of language IDs (B, 1).
        Returns:
            Tensor: Loss scalar value.
            Dict: Statistics to be monitored.
            Tensor: Weight value if not joint training else model outputs.
        """
        text = text[:, : text_lengths.max()]  # for data-parallel
        feats = feats[:, : feats_lengths.max()]  # for data-parallel
        midi = midi[:, : midi_lengths.max()]  # for data-parallel
        label = label[:, : label_lengths.max()]  # for data-parallel
        tempo = tempo[:, : tempo_lengths.max()]  # for data-parallel

        batch_size = text.size(0)

        text_emb = self.phone_encode_layer(text)
        midi_emb = self.midi_encode_layer(midi)

        x_masks = self._source_mask(text_lengths)
        hs, _ = self.encoder(text_emb, x_masks)  # (B, T_text, adim)

        # integrate with SID and LID embeddings
        if self.spks is not None:
            sid_embs = self.sid_emb(sids.view(-1))
            hs = hs + sid_embs.unsqueeze(1)
        if self.langs is not None:
            lid_embs = self.lid_emb(lids.view(-1))
            hs = hs + lid_embs.unsqueeze(1)

        # integrate speaker embedding
        if self.spk_embed_dim is not None:
            hs = self._integrate_with_spk_embed(hs, spembs)

        hs = self.length_regulator(hs, ds)

        if self.use_mixup_training and flag_IsValid == False:
            assert args_mixup != None
            batch_size_mixup = args_mixup['batch_size_mixup']
            batch_size_origin = args_mixup['batch_size_origin']
            batch_size = args_mixup['batch_size']

<<<<<<< HEAD
            batch_size_mixup = 2
            lst = random.sample(
                [i for i in range(batch_size)], batch_size_mixup * 2
            )  # mix-up per 2 samples

            # mix-up augmentation
            feats_mixup = torch.zeros(
                (batch_size_mixup, feats.shape[1], feats.shape[2]),
                dtype=feats.dtype,
                layout=feats.layout,
                device=feats.device,
            )
            feats_lengths_mixup = torch.zeros(
                batch_size_mixup,
                dtype=feats_lengths.dtype,
                layout=feats_lengths.layout,
                device=feats_lengths.device,
            )
=======
            # mix-up augmentation
            midi_embed_mixup = torch.zeros((batch_size_mixup, midi_emb.shape[1], midi_emb.shape[2]), dtype=midi_emb.dtype, layout=midi_emb.layout, device=midi_emb.device)
            midi_lengths_mixup = torch.zeros(batch_size_mixup, dtype=midi_lengths.dtype, layout=midi_lengths.layout, device=midi_lengths.device)
>>>>>>> 3d73a77c

            midi_embed_mixup = torch.zeros(
                (batch_size_mixup, midi_emb.shape[1], midi_emb.shape[2]),
                dtype=midi_emb.dtype,
                layout=midi_emb.layout,
                device=midi_emb.device,
            )
            midi_lengths_mixup = torch.zeros(
                batch_size_mixup,
                dtype=midi_lengths.dtype,
                layout=midi_lengths.layout,
                device=midi_lengths.device,
            )

            hs_mixup = torch.zeros(
                (batch_size_mixup, hs.shape[1], hs.shape[2]),
                dtype=hs.dtype,
                layout=hs.layout,
                device=hs.device,
            )

            for i in range(batch_size_mixup):
<<<<<<< HEAD
                index1 = lst[2 * i]
                index2 = lst[2 * i + 1]

                w1 = Beta_distribution.sample().to(
                    feats.device
                )  # !!! NOTE:  random.random()
                w2 = 1 - w1

                feats_mixup[i] = w1 * feats[index1] + w2 * feats[index2]
                feats_lengths_mixup[i] = max(
                    feats_lengths[index1], feats_lengths[index2]
                )
=======
                index1 = args_mixup['lst'][2*i]
                index2 = args_mixup['lst'][2*i + 1]

                w1 = args_mixup['w1_lst'][i]
                w2 = args_mixup['w2_wst'][i]
>>>>>>> 3d73a77c

                midi_embed_mixup[i] = w1 * midi_emb[index1] + w2 * midi_emb[index2]
                midi_lengths_mixup[i] = max(midi_lengths[index1], midi_lengths[index2])

                hs_mixup[i] = w1 * hs[index1] + w2 * hs[index2]
            
            midi_emb = torch.cat((midi_emb, midi_embed_mixup), 0)
            midi_lengths = torch.cat((midi_lengths, midi_lengths_mixup), 0)
            hs = torch.cat((hs, hs_mixup), 0)

        hs += midi_emb
        h_masks = self._source_mask(feats_lengths)
        zs, _ = self.decoder(hs, h_masks)  # (B, T_feats, adim)
        before_outs = self.feat_out(zs).view(
            zs.size(0), -1, self.odim
        )  # (B, T_feats, odim)

        # postnet -> (B, T_feats//r * r, odim)
        if self.postnet is None:
            after_outs = before_outs
        else:
            after_outs = before_outs + self.postnet(
                before_outs.transpose(1, 2)
            ).transpose(1, 2)

        # modifiy mod part of groundtruth
        if self.reduction_factor > 1:
            assert feats_lengths.ge(
                self.reduction_factor
            ).all(), "Output length must be greater than or equal to reduction factor."
            olens = feats_lengths.new(
                [olen - olen % self.reduction_factor for olen in feats_lengths]
            )
            max_olen = max(olens)
            ys = feats[:, :max_olen]
        else:
            ys = feats
            olens = feats_lengths

        # calculate loss values
        if self.use_mixup_training and flag_IsValid == False:
            _olens = feats_lengths[:batch_size_origin]
            l1_loss_origin, l2_loss_origin = self.criterion(
<<<<<<< HEAD
                after_outs[:batch_size_origin, : olens.max()],
                before_outs[:batch_size_origin, : olens.max()],
                feats[:batch_size_origin],
                feats_lengths[:batch_size_origin],
            )
            olens = feats_lengths[batch_size_origin:batch_size]
            l1_loss_mixup, l2_loss_mixup = self.criterion(
                after_outs[batch_size_origin:batch_size, : olens.max()],
                before_outs[batch_size_origin:batch_size, : olens.max()],
                feats[batch_size_origin:batch_size, : olens.max()],
                feats_lengths[batch_size_origin:batch_size],
=======
                after_outs[:batch_size_origin, : _olens.max()], 
                before_outs[:batch_size_origin, : _olens.max()], 
                feats[:batch_size_origin], 
                feats_lengths[:batch_size_origin]
            )
            _olens = feats_lengths[batch_size_origin : batch_size]
            l1_loss_mixup, l2_loss_mixup = self.criterion(
                after_outs[batch_size_origin : batch_size, : _olens.max()], 
                before_outs[batch_size_origin : batch_size, : _olens.max()], 
                feats[batch_size_origin : batch_size, : _olens.max()], 
                feats_lengths[batch_size_origin : batch_size]
>>>>>>> 3d73a77c
            )
            l1_loss = (
                1 - self.loss_mixup_wight
            ) * l1_loss_origin + self.loss_mixup_wight * l1_loss_mixup
            l2_loss = (
                1 - self.loss_mixup_wight
            ) * l2_loss_origin + self.loss_mixup_wight * l2_loss_mixup
        else:
            l1_loss, l2_loss = self.criterion(
                after_outs[:, : olens.max()], before_outs[:, : olens.max()], ys, olens
            )
        
        return after_outs, before_outs, olens, l1_loss, l2_loss

        

    def inference(
        self,
        text: torch.Tensor,
        feats: torch.Tensor,
        label: torch.Tensor,
        midi: torch.Tensor,
        ds: torch.Tensor,
        tempo: Optional[torch.Tensor] = None,
        spembs: Optional[torch.Tensor] = None,
        sids: Optional[torch.Tensor] = None,
        lids: Optional[torch.Tensor] = None,
    ) -> Dict[str, torch.Tensor]:
        """Generate the sequence of features given the sequences of characters.
        Args:
            text (LongTensor): Input sequence of characters (T_text,).
            feats (Optional[Tensor]): Feature sequence to extract style (N, idim).
            durations (Optional[LongTensor]): Groundtruth of duration (T_text + 1,).
            spembs (Optional[Tensor]): Speaker embedding (spk_embed_dim,).
            sids (Optional[Tensor]): Speaker ID (1,).
            lids (Optional[Tensor]): Language ID (1,).
            alpha (float): Alpha to control the speed.
            use_teacher_forcing (bool): Whether to use teacher forcing.
                If true, groundtruth of duration, pitch and energy will be used.
        Returns:
            Dict[str, Tensor]: Output dict including the following items:
                * feat_gen (Tensor): Output sequence of features (T_feats, odim).
                * duration (Tensor): Duration sequence (T_text + 1,).
        """
        # logging.info(f"ds: {ds}")

        text_emb = self.phone_encode_layer(text)
        midi_emb = self.midi_encode_layer(midi)

        x_masks = None  # self._source_mask(text_lengths)
        hs, _ = self.encoder(text_emb, x_masks)  # (B, T_text, adim)

        # integrate with SID and LID embeddings
        if self.spks is not None:
            sid_embs = self.sid_emb(sids.view(-1))
            hs = hs + sid_embs.unsqueeze(1)
        if self.langs is not None:
            lid_embs = self.lid_emb(lids.view(-1))
            hs = hs + lid_embs.unsqueeze(1)

        # integrate speaker embedding
        if self.spk_embed_dim is not None:
            hs = self._integrate_with_spk_embed(hs, spembs)

        hs = self.length_regulator(hs, ds)

        # Decoder
        hs += midi_emb
        h_masks = None  # self._source_mask(feats_lengths)
        zs, _ = self.decoder(hs, h_masks)  # (B, T_feats, adim)
        before_outs = self.feat_out(zs).view(
            zs.size(0), -1, self.odim
        )  # (B, T_feats, odim)

        # postnet -> (B, T_feats//r * r, odim)
        if self.postnet is None:
            after_outs = before_outs
        else:
            after_outs = before_outs + self.postnet(
                before_outs.transpose(1, 2)
            ).transpose(1, 2)

        return after_outs, None, None

    def _integrate_with_spk_embed(
        self, hs: torch.Tensor, spembs: torch.Tensor
    ) -> torch.Tensor:
        """Integrate speaker embedding with hidden states.
        Args:
            hs (Tensor): Batch of hidden state sequences (B, T_text, adim).
            spembs (Tensor): Batch of speaker embeddings (B, spk_embed_dim).
        Returns:
            Tensor: Batch of integrated hidden state sequences (B, T_text, adim).
        """
        if self.spk_embed_integration_type == "add":
            # apply projection and then add to hidden states
            spembs = self.projection(F.normalize(spembs))
            hs = hs + spembs.unsqueeze(1)
        elif self.spk_embed_integration_type == "concat":
            # concat hidden states with spk embeds and then apply projection
            spembs = F.normalize(spembs).unsqueeze(1).expand(-1, hs.size(1), -1)
            hs = self.projection(torch.cat([hs, spembs], dim=-1))
        else:
            raise NotImplementedError("support only add or concat.")

        return hs

    def _source_mask(self, ilens: torch.Tensor) -> torch.Tensor:
        """Make masks for self-attention.
        Args:
            ilens (LongTensor): Batch of lengths (B,).
        Returns:
            Tensor: Mask tensor for self-attention.
                dtype=torch.uint8 in PyTorch 1.2-
                dtype=torch.bool in PyTorch 1.2+ (including 1.2)
        Examples:
            >>> ilens = [5, 3]
            >>> self._source_mask(ilens)
            tensor([[[1, 1, 1, 1, 1],
                     [1, 1, 1, 0, 0]]], dtype=torch.uint8)
        """
        x_masks = make_non_pad_mask(ilens).to(next(self.parameters()).device)
        return x_masks.unsqueeze(-2)

    def _reset_parameters(
        self, init_type: str, init_enc_alpha: float, init_dec_alpha: float
    ):
        # initialize parameters
        if init_type != "pytorch":
            initialize(self, init_type)

        # initialize alpha in scaled positional encoding
        if self.encoder_type == "transformer" and self.use_scaled_pos_enc:
            self.encoder.embed[-1].alpha.data = torch.tensor(init_enc_alpha)
        if self.decoder_type == "transformer" and self.use_scaled_pos_enc:
            self.decoder.embed[-1].alpha.data = torch.tensor(init_dec_alpha)<|MERGE_RESOLUTION|>--- conflicted
+++ resolved
@@ -1143,31 +1143,6 @@
             batch_size_origin = args_mixup['batch_size_origin']
             batch_size = args_mixup['batch_size']
 
-<<<<<<< HEAD
-            batch_size_mixup = 2
-            lst = random.sample(
-                [i for i in range(batch_size)], batch_size_mixup * 2
-            )  # mix-up per 2 samples
-
-            # mix-up augmentation
-            feats_mixup = torch.zeros(
-                (batch_size_mixup, feats.shape[1], feats.shape[2]),
-                dtype=feats.dtype,
-                layout=feats.layout,
-                device=feats.device,
-            )
-            feats_lengths_mixup = torch.zeros(
-                batch_size_mixup,
-                dtype=feats_lengths.dtype,
-                layout=feats_lengths.layout,
-                device=feats_lengths.device,
-            )
-=======
-            # mix-up augmentation
-            midi_embed_mixup = torch.zeros((batch_size_mixup, midi_emb.shape[1], midi_emb.shape[2]), dtype=midi_emb.dtype, layout=midi_emb.layout, device=midi_emb.device)
-            midi_lengths_mixup = torch.zeros(batch_size_mixup, dtype=midi_lengths.dtype, layout=midi_lengths.layout, device=midi_lengths.device)
->>>>>>> 3d73a77c
-
             midi_embed_mixup = torch.zeros(
                 (batch_size_mixup, midi_emb.shape[1], midi_emb.shape[2]),
                 dtype=midi_emb.dtype,
@@ -1189,26 +1164,11 @@
             )
 
             for i in range(batch_size_mixup):
-<<<<<<< HEAD
-                index1 = lst[2 * i]
-                index2 = lst[2 * i + 1]
-
-                w1 = Beta_distribution.sample().to(
-                    feats.device
-                )  # !!! NOTE:  random.random()
-                w2 = 1 - w1
-
-                feats_mixup[i] = w1 * feats[index1] + w2 * feats[index2]
-                feats_lengths_mixup[i] = max(
-                    feats_lengths[index1], feats_lengths[index2]
-                )
-=======
                 index1 = args_mixup['lst'][2*i]
                 index2 = args_mixup['lst'][2*i + 1]
 
                 w1 = args_mixup['w1_lst'][i]
                 w2 = args_mixup['w2_wst'][i]
->>>>>>> 3d73a77c
 
                 midi_embed_mixup[i] = w1 * midi_emb[index1] + w2 * midi_emb[index2]
                 midi_lengths_mixup[i] = max(midi_lengths[index1], midi_lengths[index2])
@@ -1252,19 +1212,6 @@
         if self.use_mixup_training and flag_IsValid == False:
             _olens = feats_lengths[:batch_size_origin]
             l1_loss_origin, l2_loss_origin = self.criterion(
-<<<<<<< HEAD
-                after_outs[:batch_size_origin, : olens.max()],
-                before_outs[:batch_size_origin, : olens.max()],
-                feats[:batch_size_origin],
-                feats_lengths[:batch_size_origin],
-            )
-            olens = feats_lengths[batch_size_origin:batch_size]
-            l1_loss_mixup, l2_loss_mixup = self.criterion(
-                after_outs[batch_size_origin:batch_size, : olens.max()],
-                before_outs[batch_size_origin:batch_size, : olens.max()],
-                feats[batch_size_origin:batch_size, : olens.max()],
-                feats_lengths[batch_size_origin:batch_size],
-=======
                 after_outs[:batch_size_origin, : _olens.max()], 
                 before_outs[:batch_size_origin, : _olens.max()], 
                 feats[:batch_size_origin], 
@@ -1276,7 +1223,6 @@
                 before_outs[batch_size_origin : batch_size, : _olens.max()], 
                 feats[batch_size_origin : batch_size, : _olens.max()], 
                 feats_lengths[batch_size_origin : batch_size]
->>>>>>> 3d73a77c
             )
             l1_loss = (
                 1 - self.loss_mixup_wight
