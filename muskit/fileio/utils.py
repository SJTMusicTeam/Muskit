--- conflicted
+++ resolved
@@ -88,26 +88,17 @@
     acc_tick = 0
     while i < len(temp_tempos):
         bpm = temp_tempos[i]
-<<<<<<< HEAD
-=======
-        if bpm == 0:
-            bpm = DEFAULT_TEMPO
->>>>>>> 299c969e
         ticks_per_second = DEFAULT_RESOLUTION * bpm / 60
         j = i
         while j + 1 < len(temp_tempos) and temp_tempos[j + 1] == bpm:
             j += 1
-<<<<<<< HEAD
         if bpm == 0 :
             bpm = DEFAULT_TEMPO
         tempos.append(
             miditoolkit.midi.containers.TempoChange(bpm, acc_tick)
         )
         acc_tick += int(( j - last_i + 1)   * ticks_per_second / rate)
-=======
-        tempos.append(miditoolkit.midi.containers.TempoChange(bpm, acc_tick))
-        acc_tick += int((j - last_i + 1) * ticks_per_second / rate)
->>>>>>> 299c969e
+
         last_i = j
         i = j + 1
     tick_to_time = get_tick_to_time_mapping(ticks_per_beat, tempos)
