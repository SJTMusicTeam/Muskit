#! /usr/bin/env python3
# -*- coding: utf-8 -*-

#  MIT License (https://opensource.org/licenses/MIT)

import argparse
from contextlib import contextmanager
import dataclasses
from dataclasses import is_dataclass
from distutils.version import LooseVersion
import logging
from pathlib import Path
import time
from typing import Dict
from typing import Iterable
from typing import List
from typing import Optional
from typing import Sequence
from typing import Tuple
from typing import Union

import humanfriendly
import numpy as np
import torch
import torch.nn
import torch.optim
from typeguard import check_argument_types

from muskit.iterators.abs_iter_factory import AbsIterFactory
from muskit.main_funcs.average_nbest_models import average_nbest_models
from muskit.main_funcs.calculate_all_attentions import calculate_all_attentions
from muskit.schedulers.abs_scheduler import AbsBatchStepScheduler
from muskit.schedulers.abs_scheduler import AbsEpochStepScheduler
from muskit.schedulers.abs_scheduler import AbsScheduler
from muskit.schedulers.abs_scheduler import AbsValEpochStepScheduler
from muskit.torch_utils.add_gradient_noise import add_gradient_noise
from muskit.torch_utils.device_funcs import to_device
from muskit.torch_utils.recursive_op import recursive_average
from muskit.torch_utils.set_all_random_seed import set_all_random_seed
from muskit.train.abs_muskit_model import AbsMuskitModel
from muskit.train.distributed_utils import DistributedOption
from muskit.train.reporter import Reporter
from muskit.train.reporter import SubReporter
from muskit.utils.build_dataclass import build_dataclass
from muskit.utils.griffin_lim import logmel2linear
from muskit.utils.griffin_lim import griffin_lim

from librosa.display import specshow
import matplotlib.pyplot as plt

import os
import soundfile as sf
import yaml
from parallel_wavegan.utils import load_model

if LooseVersion(torch.__version__) >= LooseVersion("1.1.0"):
    from torch.utils.tensorboard import SummaryWriter
else:
    from tensorboardX import SummaryWriter
if torch.distributed.is_available():
    if LooseVersion(torch.__version__) > LooseVersion("1.0.1"):
        from torch.distributed import ReduceOp
    else:
        from torch.distributed import reduce_op as ReduceOp
else:
    ReduceOp = None

if LooseVersion(torch.__version__) >= LooseVersion("1.6.0"):
    from torch.cuda.amp import autocast
    from torch.cuda.amp import GradScaler
else:
    # Nothing to do if torch<1.6.0
    @contextmanager
    def autocast(enabled=True):
        yield

    GradScaler = None

try:
    import fairscale
except ImportError:
    fairscale = None


@dataclasses.dataclass
class TrainerOptions:
    ngpu: int
    resume: bool
    use_amp: bool
    train_dtype: str
    grad_noise: bool
    accum_grad: int
    grad_clip: float
    grad_clip_type: float
    log_interval: Optional[int]
    no_forward_run: bool
    use_tensorboard: bool
    use_wandb: bool
    output_dir: Union[Path, str]
    max_epoch: int
    seed: int
    sharded_ddp: bool
    patience: Optional[int]
    keep_nbest_models: Union[int, List[int]]
    early_stopping_criterion: Sequence[str]
    best_model_criterion: Sequence[Sequence[str]]
    val_scheduler_criterion: Sequence[str]
    unused_parameters: bool
    vocoder_checkpoint: str
    vocoder_config: str
    vocoder_normalize_before: bool


class Trainer:
    """Trainer having a optimizer.

    If you'd like to use multiple optimizers, then inherit this class
    and override the methods if necessary - at least "train_one_epoch()"

    >>> class TwoOptimizerTrainer(Trainer):
    ...     @classmethod
    ...     def add_arguments(cls, parser):
    ...         ...
    ...
    ...     @classmethod
    ...     def train_one_epoch(cls, model, optimizers, ...):
    ...         loss1 = model.model1(...)
    ...         loss1.backward()
    ...         optimizers[0].step()
    ...
    ...         loss2 = model.model2(...)
    ...         loss2.backward()
    ...         optimizers[1].step()

    """

    def __init__(self):
        raise RuntimeError("This class can't be instantiated.")

    @classmethod
    def build_options(cls, args: argparse.Namespace) -> TrainerOptions:
        """Build options consumed by train(), eval(), and plot_attention()"""
        assert check_argument_types()
        return build_dataclass(TrainerOptions, args)

    @classmethod
    def add_arguments(cls, parser: argparse.ArgumentParser):
        """Reserved for future development of another Trainer"""
        pass

    @staticmethod
    def resume(
        checkpoint: Union[str, Path],
        model: torch.nn.Module,
        reporter: Reporter,
        optimizers: Sequence[torch.optim.Optimizer],
        schedulers: Sequence[Optional[AbsScheduler]],
        scaler: Optional[GradScaler],
        ngpu: int = 0,
    ):
        states = torch.load(
            checkpoint,
            map_location=f"cuda:{torch.cuda.current_device()}" if ngpu > 0 else "cpu",
        )
        model.load_state_dict(states["model"])
        reporter.load_state_dict(states["reporter"])
        for optimizer, state in zip(optimizers, states["optimizers"]):
            optimizer.load_state_dict(state)
        for scheduler, state in zip(schedulers, states["schedulers"]):
            if scheduler is not None:
                scheduler.load_state_dict(state)
        if scaler is not None:
            if states["scaler"] is None:
                logging.warning("scaler state is not found")
            else:
                scaler.load_state_dict(states["scaler"])

        logging.info(f"The training was resumed using {checkpoint}")

    @classmethod
    def run(
        cls,
        model: AbsMuskitModel,
        optimizers: Sequence[torch.optim.Optimizer],
        schedulers: Sequence[Optional[AbsScheduler]],
        train_iter_factory: AbsIterFactory,
        valid_iter_factory: AbsIterFactory,
        plot_attention_iter_factory: Optional[AbsIterFactory],
        trainer_options,
        distributed_option: DistributedOption,
    ) -> None:
        """Perform training. This method performs the main process of training."""
        assert check_argument_types()
        # NOTE(kamo): Don't check the type more strictly as far trainer_options
        assert is_dataclass(trainer_options), type(trainer_options)
        assert len(optimizers) == len(schedulers), (len(optimizers), len(schedulers))

        if isinstance(trainer_options.keep_nbest_models, int):
            keep_nbest_models = trainer_options.keep_nbest_models
        else:
            if len(trainer_options.keep_nbest_models) == 0:
                logging.warning("No keep_nbest_models is given. Change to [1]")
                trainer_options.keep_nbest_models = [1]
            keep_nbest_models = max(trainer_options.keep_nbest_models)

        output_dir = Path(trainer_options.output_dir)
        reporter = Reporter()
        if trainer_options.use_amp:
            if LooseVersion(torch.__version__) < LooseVersion("1.6.0"):
                raise RuntimeError(
                    "Require torch>=1.6.0 for  Automatic Mixed Precision"
                )
            if trainer_options.sharded_ddp:
                if fairscale is None:
                    raise RuntimeError(
                        "Requiring fairscale. Do 'pip install fairscale'"
                    )
                scaler = fairscale.optim.grad_scaler.ShardedGradScaler()
            else:
                scaler = GradScaler()
        else:
            scaler = None

        if trainer_options.resume and (output_dir / "checkpoint.pth").exists():
            cls.resume(
                checkpoint=output_dir / "checkpoint.pth",
                model=model,
                optimizers=optimizers,
                schedulers=schedulers,
                reporter=reporter,
                scaler=scaler,
                ngpu=trainer_options.ngpu,
            )

        start_epoch = reporter.get_epoch() + 1
        if start_epoch == trainer_options.max_epoch + 1:
            logging.warning(
                f"The training has already reached at max_epoch: {start_epoch}"
            )

        if distributed_option.distributed:
            if trainer_options.sharded_ddp:
                dp_model = fairscale.nn.data_parallel.ShardedDataParallel(
                    module=model,
                    sharded_optimizer=optimizers,
                )
            else:
                dp_model = torch.nn.parallel.DistributedDataParallel(
                    model,
                    device_ids=(
                        # Perform multi-Process with multi-GPUs
                        [torch.cuda.current_device()]
                        if distributed_option.ngpu == 1
                        # Perform single-Process with multi-GPUs
                        else None
                    ),
                    output_device=(
                        torch.cuda.current_device()
                        if distributed_option.ngpu == 1
                        else None
                    ),
                    find_unused_parameters=trainer_options.unused_parameters,
                )
        elif distributed_option.ngpu > 1:
            dp_model = torch.nn.parallel.DataParallel(
                model,
                device_ids=list(range(distributed_option.ngpu)),
                find_unused_parameters=trainer_options.unused_parameters,
            )
        else:
            # NOTE(kamo): DataParallel also should work with ngpu=1,
            # but for debuggability it's better to keep this block.
            dp_model = model

        if trainer_options.use_tensorboard and (
            not distributed_option.distributed or distributed_option.dist_rank == 0
        ):
            summary_writer = SummaryWriter(str(output_dir / "tensorboard"))
        else:
            summary_writer = None

        start_time = time.perf_counter()
        for iepoch in range(start_epoch, trainer_options.max_epoch + 1):
            if iepoch != start_epoch:
                logging.info(
                    "{}/{}epoch started. Estimated time to finish: {}".format(
                        iepoch,
                        trainer_options.max_epoch,
                        humanfriendly.format_timespan(
                            (time.perf_counter() - start_time)
                            / (iepoch - start_epoch)
                            * (trainer_options.max_epoch - iepoch + 1)
                        ),
                    )
                )
            else:
                logging.info(f"{iepoch}/{trainer_options.max_epoch}epoch started")
            set_all_random_seed(trainer_options.seed + iepoch)

            reporter.set_epoch(iepoch)
            # 1. Train and validation for one-epoch
            with reporter.observe("train") as sub_reporter:
                all_steps_are_invalid = cls.train_one_epoch(
                    model=dp_model,
                    optimizers=optimizers,
                    schedulers=schedulers,
                    iterator=train_iter_factory.build_iter(iepoch),
                    reporter=sub_reporter,
                    scaler=scaler,
                    summary_writer=summary_writer,
                    options=trainer_options,
                    distributed_option=distributed_option,
                )

            with reporter.observe("valid") as sub_reporter:
                cls.validate_one_epoch(
                    model=dp_model,
                    iterator=valid_iter_factory.build_iter(iepoch),
                    reporter=sub_reporter,
                    options=trainer_options,
                    distributed_option=distributed_option,
                )

            if not distributed_option.distributed or distributed_option.dist_rank == 0:
                # att_plot doesn't support distributed
                if plot_attention_iter_factory is not None:
                    with reporter.observe("att_plot") as sub_reporter:
                        cls.plot_attention(
                            model=model,
                            output_dir=output_dir / "att_ws",
                            summary_writer=summary_writer,
                            iterator=plot_attention_iter_factory.build_iter(iepoch),
                            reporter=sub_reporter,
                            options=trainer_options,
                        )

            # 2. LR Scheduler step
            for scheduler in schedulers:
                if isinstance(scheduler, AbsValEpochStepScheduler):
                    scheduler.step(
                        reporter.get_value(*trainer_options.val_scheduler_criterion)
                    )
                elif isinstance(scheduler, AbsEpochStepScheduler):
                    scheduler.step()
            if trainer_options.sharded_ddp:
                for optimizer in optimizers:
                    if isinstance(optimizer, fairscale.optim.oss.OSS):
                        optimizer.consolidate_state_dict()

            if not distributed_option.distributed or distributed_option.dist_rank == 0:
                # 3. Report the results
                logging.info(reporter.log_message())
                reporter.matplotlib_plot(output_dir / "images")
                if summary_writer is not None:
                    reporter.tensorboard_add_scalar(summary_writer)
                if trainer_options.use_wandb:
                    reporter.wandb_log()

                # 4. Save/Update the checkpoint
                torch.save(
                    {
                        "model": model.state_dict(),
                        "reporter": reporter.state_dict(),
                        "optimizers": [o.state_dict() for o in optimizers],
                        "schedulers": [
                            s.state_dict() if s is not None else None
                            for s in schedulers
                        ],
                        "scaler": scaler.state_dict() if scaler is not None else None,
                    },
                    output_dir / "checkpoint.pth",
                )

                # 5. Save the model and update the link to the best model
                torch.save(model.state_dict(), output_dir / f"{iepoch}epoch.pth")

                # Creates a sym link latest.pth -> {iepoch}epoch.pth
                p = output_dir / "latest.pth"
                if p.is_symlink() or p.exists():
                    p.unlink()
                p.symlink_to(f"{iepoch}epoch.pth")

                _improved = []
                for _phase, k, _mode in trainer_options.best_model_criterion:
                    # e.g. _phase, k, _mode = "train", "loss", "min"
                    # logging.info(f'k:{k}')
                    if reporter.has(_phase, k):
                        best_epoch = reporter.get_best_epoch(_phase, k, _mode)
                        # Creates sym links if it's the best result
                        if best_epoch == iepoch:
                            p = output_dir / f"{_phase}.{k}.best.pth"
                            if p.is_symlink() or p.exists():
                                p.unlink()
                            p.symlink_to(f"{iepoch}epoch.pth")
                            _improved.append(f"{_phase}.{k}")
                if len(_improved) == 0:
                    logging.info("There are no improvements in this epoch")
                else:
                    logging.info(
                        "The best model has been updated: " + ", ".join(_improved)
                    )

                # 6. Remove the model files excluding n-best epoch and latest epoch
                _removed = []
                # Get the union set of the n-best among multiple criterion
                nbests = set().union(
                    *[
                        set(reporter.sort_epochs(ph, k, m)[:keep_nbest_models])
                        for ph, k, m in trainer_options.best_model_criterion
                        if reporter.has(ph, k)
                    ]
                )
                for e in range(1, iepoch):
                    p = output_dir / f"{e}epoch.pth"
                    if p.exists() and e not in nbests:
                        p.unlink()
                        _removed.append(str(p))
                if len(_removed) != 0:
                    logging.info("The model files were removed: " + ", ".join(_removed))

            # 7. If any updating haven't happened, stops the training
            if all_steps_are_invalid:
                logging.warning(
                    f"The gradients at all steps are invalid in this epoch. "
                    f"Something seems wrong. This training was stopped at {iepoch}epoch"
                )
                break

            # 8. Check early stopping
            if trainer_options.patience is not None:
                if reporter.check_early_stopping(
                    trainer_options.patience, *trainer_options.early_stopping_criterion
                ):
                    break

        else:
            logging.info(
                f"The training was finished at {trainer_options.max_epoch} epochs "
            )

        if not distributed_option.distributed or distributed_option.dist_rank == 0:
            # Generated n-best averaged model
            average_nbest_models(
                reporter=reporter,
                output_dir=output_dir,
                best_model_criterion=trainer_options.best_model_criterion,
                nbest=keep_nbest_models,
            )

    @classmethod
    def train_one_epoch(
        cls,
        model: torch.nn.Module,
        iterator: Iterable[Tuple[List[str], Dict[str, torch.Tensor]]],
        optimizers: Sequence[torch.optim.Optimizer],
        schedulers: Sequence[Optional[AbsScheduler]],
        scaler: Optional[GradScaler],
        reporter: SubReporter,
        summary_writer: Optional[SummaryWriter],
        options: TrainerOptions,
        distributed_option: DistributedOption,
    ) -> bool:
        assert check_argument_types()

        grad_noise = options.grad_noise
        accum_grad = options.accum_grad
        grad_clip = options.grad_clip
        grad_clip_type = options.grad_clip_type
        log_interval = options.log_interval
        no_forward_run = options.no_forward_run
        ngpu = options.ngpu
        use_wandb = options.use_wandb
        distributed = distributed_option.distributed

        if log_interval is None:
            try:
                log_interval = max(len(iterator) // 20, 10)
            except TypeError:
                log_interval = 100

        model.train()
        all_steps_are_invalid = True
        # [For distributed] Because iteration counts are not always equals between
        # processes, send stop-flag to the other processes if iterator is finished
        iterator_stop = torch.tensor(0).to("cuda" if ngpu > 0 else "cpu")

        start_time = time.perf_counter()
        for iiter, (filename_list, batch) in enumerate(
            reporter.measure_iter_time(iterator, "iter_time"), 1
        ):
            assert isinstance(batch, dict), type(batch)

            if distributed:
                torch.distributed.all_reduce(iterator_stop, ReduceOp.SUM)
                if iterator_stop > 0:
                    break

            batch = to_device(batch, "cuda" if ngpu > 0 else "cpu")
            if no_forward_run:
                all_steps_are_invalid = False
                continue

            with autocast(scaler is not None):
                with reporter.measure_time("forward_time"):
                    # print("'Shuai: What is **batch ? ", batch)
<<<<<<< HEAD
                    speaker_lst = [
                        "oniku",
                        "ofuton",
                        "kiritan",
                        "natsume",
                    ]  # NOTE: Fix me into args
                    # add spk-id to **batch
                    if "svs.sid_emb.weight" in model.state_dict().keys():
                        sids = []
                        for filename in filename_list:
                            if "kiritan" in filename.split("_")[0]:
                                filename = "kiritan"
                            elif "natsume" in filename.split("_")[0]:
                                filename = "natsume"
                            else:
                                filename = filename.split("_")[0]
                            sids.append(speaker_lst.index(filename))
                        sids = torch.tensor(sids).to(batch["score"].device)
                        batch["sids"] = sids

                    del batch["pitch_aug"]
                    del batch["pitch_aug_lengths"]
                    del batch["time_aug"]
                    del batch["time_aug_lengths"]
=======
                    # speaker_lst = ["oniku", "ofuton", "kiritan", "natsume"]     # NOTE: Fix me into args
                    # # add spk-id to **batch
                    # if 'svs.sid_emb.weight' in model.state_dict().keys():
                    #     sids = []
                    #     for filename in filename_list:
                    #         if "kiritan" in filename.split("_")[0]:
                    #             filename = "kiritan"
                    #         elif "natsume" in filename.split("_")[0]:
                    #             filename = "natsume"
                    #         else:
                    #             filename = filename.split("_")[0]
                    #         sids.append(speaker_lst.index(filename))
                    #     sids = torch.tensor(sids).to(batch['score'].device)
                    #     batch['sids'] = sids

                    del_keys = ["pitch_aug", "pitch_aug_lengths", "time_aug", "time_aug_lengths", "sids_lengths", "lids_lengths"]
                    for key in del_keys:
                        if key in batch.keys():
                            del batch[key]
>>>>>>> 6e3ca2b3

                    retval = model(**batch)

                    # Note(kamo):
                    # Supporting two patterns for the returned value from the model
                    #   a. dict type
                    if isinstance(retval, dict):
                        loss = retval["loss"]
                        stats = retval["stats"]
                        weight = retval["weight"]
                        optim_idx = retval.get("optim_idx")
                        if optim_idx is not None and not isinstance(optim_idx, int):
                            if not isinstance(optim_idx, torch.Tensor):
                                raise RuntimeError(
                                    "optim_idx must be int or 1dim torch.Tensor, "
                                    f"but got {type(optim_idx)}"
                                )
                            if optim_idx.dim() >= 2:
                                raise RuntimeError(
                                    "optim_idx must be int or 1dim torch.Tensor, "
                                    f"but got {optim_idx.dim()}dim tensor"
                                )
                            if optim_idx.dim() == 1:
                                for v in optim_idx:
                                    if v != optim_idx[0]:
                                        raise RuntimeError(
                                            "optim_idx must be 1dim tensor "
                                            "having same values for all entries"
                                        )
                                optim_idx = optim_idx[0].item()
                            else:
                                optim_idx = optim_idx.item()

                    #   b. tuple or list type
                    else:
                        loss, stats, weight = retval
                        optim_idx = None

                stats = {k: v for k, v in stats.items() if v is not None}
                if ngpu > 1 or distributed:
                    # Apply weighted averaging for loss and stats
                    loss = (loss * weight.type(loss.dtype)).sum()

                    # if distributed, this method can also apply all_reduce()
                    stats, weight = recursive_average(stats, weight, distributed)

                    # Now weight is summation over all workers
                    loss /= weight
                if distributed:
                    # NOTE(kamo): Multiply world_size because DistributedDataParallel
                    # automatically normalizes the gradient by world_size.
                    loss *= torch.distributed.get_world_size()

                loss /= accum_grad

            reporter.register(stats, weight)

            with reporter.measure_time("backward_time"):
                if scaler is not None:
                    # Scales loss.  Calls backward() on scaled loss
                    # to create scaled gradients.
                    # Backward passes under autocast are not recommended.
                    # Backward ops run in the same dtype autocast chose
                    # for corresponding forward ops.
                    scaler.scale(loss).backward()
                else:
                    loss.backward()

            if iiter % accum_grad == 0:
                if scaler is not None:
                    # Unscales the gradients of optimizer's assigned params in-place
                    for iopt, optimizer in enumerate(optimizers):
                        if optim_idx is not None and iopt != optim_idx:
                            continue
                        scaler.unscale_(optimizer)

                # gradient noise injection
                if grad_noise:
                    add_gradient_noise(
                        model,
                        reporter.get_total_count(),
                        duration=100,
                        eta=1.0,
                        scale_factor=0.55,
                    )

                # compute the gradient norm to check if it is normal or not
                grad_norm = torch.nn.utils.clip_grad_norm_(
                    model.parameters(),
                    max_norm=grad_clip,
                    norm_type=grad_clip_type,
                )
                # PyTorch<=1.4, clip_grad_norm_ returns float value
                if not isinstance(grad_norm, torch.Tensor):
                    grad_norm = torch.tensor(grad_norm)

                if not torch.isfinite(grad_norm):
                    logging.warning(
                        f"The grad norm is {grad_norm}. Skipping updating the model."
                    )

                    # Must invoke scaler.update() if unscale_() is used in the iteration
                    # to avoid the following error:
                    #   RuntimeError: unscale_() has already been called
                    #   on this optimizer since the last update().
                    # Note that if the gradient has inf/nan values,
                    # scaler.step skips optimizer.step().
                    if scaler is not None:
                        for iopt, optimizer in enumerate(optimizers):
                            if optim_idx is not None and iopt != optim_idx:
                                continue
                            scaler.step(optimizer)
                            scaler.update()

                else:
                    all_steps_are_invalid = False
                    with reporter.measure_time("optim_step_time"):
                        for iopt, (optimizer, scheduler) in enumerate(
                            zip(optimizers, schedulers)
                        ):
                            if optim_idx is not None and iopt != optim_idx:
                                continue
                            if scaler is not None:
                                # scaler.step() first unscales the gradients of
                                # the optimizer's assigned params.
                                scaler.step(optimizer)
                                # Updates the scale for next iteration.
                                scaler.update()
                            else:
                                optimizer.step()
                            if isinstance(scheduler, AbsBatchStepScheduler):
                                scheduler.step()
                            optimizer.zero_grad()

                # Register lr and train/load time[sec/step],
                # where step refers to accum_grad * mini-batch
                reporter.register(
                    dict(
                        {
                            f"optim{i}_lr{j}": pg["lr"]
                            for i, optimizer in enumerate(optimizers)
                            for j, pg in enumerate(optimizer.param_groups)
                            if "lr" in pg
                        },
                        train_time=time.perf_counter() - start_time,
                    ),
                )
                start_time = time.perf_counter()

            # NOTE(kamo): Call log_message() after next()
            reporter.next()
            if iiter % log_interval == 0:
                logging.info(reporter.log_message(-log_interval))
                if summary_writer is not None:
                    reporter.tensorboard_add_scalar(summary_writer, -log_interval)
                if use_wandb:
                    reporter.wandb_log()

        else:
            if distributed:
                iterator_stop.fill_(1)
                torch.distributed.all_reduce(iterator_stop, ReduceOp.SUM)

        return all_steps_are_invalid

    @classmethod
    @torch.no_grad()
    def validate_one_epoch(
        cls,
        model: torch.nn.Module,
        iterator: Iterable[Dict[str, torch.Tensor]],
        reporter: SubReporter,
        options: TrainerOptions,
        distributed_option: DistributedOption,
    ) -> None:
        assert check_argument_types()
        ngpu = options.ngpu
        no_forward_run = options.no_forward_run
        distributed = distributed_option.distributed

        model.eval()

        #############################
        ###  setup vocoder model  ###
        #############################

        print(f"options: {options}")

        if options.vocoder_checkpoint != "":
            # load config
            if options.vocoder_config == "":
                dirname = os.path.dirname(options.vocoder_checkpoint)
                print(f"dirname: {dirname}")
                options.vocoder_config = os.path.join(dirname, "config.yml")
            logging.info(f"options.vocoder_config: {options.vocoder_config}")
            with open(options.vocoder_config) as f:
                config = yaml.load(f, Loader=yaml.Loader)
            config.update(vars(options))

            model_vocoder = load_model(options.vocoder_checkpoint, config)
            logging.info(f"Loaded model parameters from {options.vocoder_checkpoint}.")
            # if options.normalize_before:
            # if True:
            #     assert hasattr(model_vocoder, "mean"), "Feature stats are not registered."
            #     assert hasattr(model_vocoder, "scale"), "Feature stats are not registered."
            model_vocoder.remove_weight_norm()
            model_vocoder = model_vocoder.eval().to("cuda" if ngpu > 0 else "cpu")
        else:
            model_vocoder = None

        # [For distributed] Because iteration counts are not always equals between
        # processes, send stop-flag to the other processes if iterator is finished
        iterator_stop = torch.tensor(0).to("cuda" if ngpu > 0 else "cpu")
        for (index, batch) in iterator:
            assert isinstance(batch, dict), type(batch)
            if distributed:
                torch.distributed.all_reduce(iterator_stop, ReduceOp.SUM)
                if iterator_stop > 0:
                    break

            batch = to_device(batch, "cuda" if ngpu > 0 else "cpu")
            if no_forward_run:
                continue

<<<<<<< HEAD
            speaker_lst = [
                "oniku",
                "ofuton",
                "kiritan",
                "natsume",
            ]  # NOTE: Fix me into args
            # add spk-id to **batch
            if "svs.sid_emb.weight" in model.state_dict().keys():
                sids = []
                for filename in index:
                    if "kiritan" in filename.split("_")[0]:
                        filename = "kiritan"
                    elif "natsume" in filename.split("_")[0]:
                        filename = "natsume"
                    else:
                        filename = filename.split("_")[0]
                    sids.append(speaker_lst.index(filename))
                sids = torch.tensor(sids).to(batch["score"].device)
                batch["sids"] = sids

            del batch["pitch_aug"]
            del batch["pitch_aug_lengths"]
            del batch["time_aug"]
            del batch["time_aug_lengths"]
=======
            del_keys = ["pitch_aug", "pitch_aug_lengths", "time_aug", "time_aug_lengths", "sids_lengths", "lids_lengths"]
            for key in del_keys:
                if key in batch.keys():
                    del batch[key]
>>>>>>> 6e3ca2b3

            retval = model(**batch, flag_IsValid=True)
            if isinstance(retval, dict):
                stats = retval["stats"]
                weight = retval["weight"]
            else:
                # _, stats, weight = retval
                _, stats, weight, spec_predicted, spec_gt, length = retval

                # monitor spec during validation stage
                # [batch size, max length, feat dim]
                spec_predicted_denorm, _ = model.normalize.inverse(
                    spec_predicted.clone()
                )
                spec_gt_denorm, _ = model.normalize.inverse(spec_gt.clone())

                cls.log_figure(
                    model,
                    model_vocoder,
                    index[0],
                    spec_predicted_denorm,
                    spec_gt_denorm,
                    length,
                    Path(options.output_dir) / "valid",
                )

            if ngpu > 1 or distributed:
                # Apply weighted averaging for stats.
                # if distributed, this method can also apply all_reduce()
                stats, weight = recursive_average(stats, weight, distributed)

            reporter.register(stats, weight)
            reporter.next()

        else:
            if distributed:
                iterator_stop.fill_(1)
                torch.distributed.all_reduce(iterator_stop, ReduceOp.SUM)

    @classmethod
    @torch.no_grad()
    def plot_attention(
        cls,
        model: torch.nn.Module,
        output_dir: Optional[Path],
        summary_writer: Optional[SummaryWriter],
        iterator: Iterable[Tuple[List[str], Dict[str, torch.Tensor]]],
        reporter: SubReporter,
        options: TrainerOptions,
    ) -> None:
        assert check_argument_types()
        import matplotlib

        ngpu = options.ngpu
        no_forward_run = options.no_forward_run

        matplotlib.use("Agg")
        import matplotlib.pyplot as plt
        from matplotlib.ticker import MaxNLocator

        model.eval()
        for ids, batch in iterator:
            assert isinstance(batch, dict), type(batch)
            assert len(next(iter(batch.values()))) == len(ids), (
                len(next(iter(batch.values()))),
                len(ids),
            )
            batch = to_device(batch, "cuda" if ngpu > 0 else "cpu")
            if no_forward_run:
                continue

            # 1. Forwarding model and gathering all attentions
            #    calculate_all_attentions() uses single gpu only.
            speaker_lst = [
                "oniku",
                "ofuton",
                "kiritan",
                "natsume",
            ]  # NOTE: Fix me into args
            # add spk-id to **batch
            if "svs.sid_emb.weight" in model.state_dict().keys():
                sids = []
                for filename in ids:
                    if "kiritan" in filename.split("_")[0]:
                        filename = "kiritan"
                    elif "natsume" in filename.split("_")[0]:
                        filename = "natsume"
                    else:
                        filename = filename.split("_")[0]
                    sids.append(speaker_lst.index(filename))
                sids = torch.tensor(sids).to(batch["score"].device)
                batch["sids"] = sids

            del batch["pitch_aug"]
            del batch["pitch_aug_lengths"]
            del batch["time_aug"]
            del batch["time_aug_lengths"]
            att_dict = calculate_all_attentions(model, batch)

            # 2. Plot attentions: This part is slow due to matplotlib
            for k, att_list in att_dict.items():
                assert len(att_list) == len(ids), (len(att_list), len(ids))
                for id_, att_w in zip(ids, att_list):

                    if isinstance(att_w, torch.Tensor):
                        att_w = att_w.detach().cpu().numpy()
                    if att_w.ndim > 3:
                        att_w = att_w.reshape(-1, att_w.shape[-2], att_w.shape[-1])
                    if att_w.ndim == 2:
                        att_w = att_w[None]
                    elif att_w.ndim > 3 or att_w.ndim == 1:
                        raise RuntimeError(f"Must be 2 or 3 dimension: {att_w.ndim}")

                    w, h = plt.figaspect(1.0 / len(att_w))
                    fig = plt.Figure(figsize=(w * 1.3, h * 1.3))
                    axes = fig.subplots(1, len(att_w))
                    if len(att_w) == 1:
                        axes = [axes]

                    for ax, aw in zip(axes, att_w):
                        ax.imshow(aw.astype(np.float32), aspect="auto")
                        ax.set_title(f"{k}_{id_}")
                        ax.set_xlabel("Input")
                        ax.set_ylabel("Output")
                        ax.xaxis.set_major_locator(MaxNLocator(integer=True))
                        ax.yaxis.set_major_locator(MaxNLocator(integer=True))

                    if output_dir is not None:
                        p = output_dir / id_ / f"{k}.{reporter.get_epoch()}ep.png"
                        p.parent.mkdir(parents=True, exist_ok=True)
                        fig.savefig(p)

                    if summary_writer is not None:
                        summary_writer.add_figure(
                            f"{k}_{id_}", fig, reporter.get_epoch()
                        )
            reporter.next()

    @classmethod
    @torch.no_grad()
    def log_figure(
        cls,
        model,
        model_vocoder,
        step,
        output,
        spec,
        length,
        save_dir,
        att=None,
    ) -> None:

        """log_figure."""
        # only get one sample from a batch
        # save wav and plot spectrogram
        output = output.cpu().detach().numpy()[0]
        out_spec = spec.cpu().detach().numpy()[0]
        length = np.max(length.cpu().detach().numpy()[0])
        output = output[:length]
        out_spec = out_spec[:length]

        plt.subplot(1, 2, 1)
        specshow(output.T)
        plt.title("prediction")
        plt.subplot(1, 2, 2)
        specshow(out_spec.T)
        plt.title("ground_truth")

        p = save_dir / f"{step}.png"
        p.parent.mkdir(parents=True, exist_ok=True)
        plt.savefig(p)

        if model_vocoder is None:
            # Griffin-Lim Vocoder
            logging.info("outpu_shape: {}".format(output.shape))
            fs = model.feats_extract.fs
            n_fft = model.feats_extract.n_fft
            n_mels = model.feats_extract.output_size()
            logging.info("{} {} {}".format(fs, n_fft, n_mels))
            hop_length = model.feats_extract.hop_length
            win_length = model.feats_extract.win_length
            spc = logmel2linear(output, fs=fs, n_fft=n_fft, n_mels=n_mels)
            wav = griffin_lim(
                spc, n_fft=n_fft, n_shift=hop_length, win_length=win_length
            )
            spec_true = logmel2linear(out_spec, fs=fs, n_fft=n_fft, n_mels=n_mels)
            wav_true = griffin_lim(
                spec_true, n_fft=n_fft, n_shift=hop_length, win_length=win_length
            )
        else:
            # Neural Vocoder
            wav = (
                model_vocoder.inference(output, normalize_before=True)
                .view(-1)
                .cpu()
                .numpy()
            )
            wav_true = (
                model_vocoder.inference(out_spec, normalize_before=True)
                .view(-1)
                .cpu()
                .numpy()
            )

        sf.write(
            os.path.join(save_dir, "{}.wav".format(step)),
            wav,
            24000,  # args.sampling_rate
            format="wav",
            subtype="PCM_24",
        )
        sf.write(
            os.path.join(save_dir, "{}_true.wav".format(step)),
            wav_true,
            24000,  # args.sampling_rate
            format="wav",
            subtype="PCM_24",
        )

        if att is not None:
            att = att.cpu().detach().numpy()[0]
            att = att[:, :length, :length]
            plt.subplot(1, 4, 1)
            specshow(att[0])
            plt.subplot(1, 4, 2)
            specshow(att[1])
            plt.subplot(1, 4, 3)
            specshow(att[2])
            plt.subplot(1, 4, 4)
            specshow(att[3])
            plt.savefig(os.path.join(save_dir, "{}_att.png".format(step)))<|MERGE_RESOLUTION|>--- conflicted
+++ resolved
@@ -502,53 +502,11 @@
 
             with autocast(scaler is not None):
                 with reporter.measure_time("forward_time"):
-                    # print("'Shuai: What is **batch ? ", batch)
-<<<<<<< HEAD
-                    speaker_lst = [
-                        "oniku",
-                        "ofuton",
-                        "kiritan",
-                        "natsume",
-                    ]  # NOTE: Fix me into args
-                    # add spk-id to **batch
-                    if "svs.sid_emb.weight" in model.state_dict().keys():
-                        sids = []
-                        for filename in filename_list:
-                            if "kiritan" in filename.split("_")[0]:
-                                filename = "kiritan"
-                            elif "natsume" in filename.split("_")[0]:
-                                filename = "natsume"
-                            else:
-                                filename = filename.split("_")[0]
-                            sids.append(speaker_lst.index(filename))
-                        sids = torch.tensor(sids).to(batch["score"].device)
-                        batch["sids"] = sids
-
-                    del batch["pitch_aug"]
-                    del batch["pitch_aug_lengths"]
-                    del batch["time_aug"]
-                    del batch["time_aug_lengths"]
-=======
-                    # speaker_lst = ["oniku", "ofuton", "kiritan", "natsume"]     # NOTE: Fix me into args
-                    # # add spk-id to **batch
-                    # if 'svs.sid_emb.weight' in model.state_dict().keys():
-                    #     sids = []
-                    #     for filename in filename_list:
-                    #         if "kiritan" in filename.split("_")[0]:
-                    #             filename = "kiritan"
-                    #         elif "natsume" in filename.split("_")[0]:
-                    #             filename = "natsume"
-                    #         else:
-                    #             filename = filename.split("_")[0]
-                    #         sids.append(speaker_lst.index(filename))
-                    #     sids = torch.tensor(sids).to(batch['score'].device)
-                    #     batch['sids'] = sids
 
                     del_keys = ["pitch_aug", "pitch_aug_lengths", "time_aug", "time_aug_lengths", "sids_lengths", "lids_lengths"]
                     for key in del_keys:
                         if key in batch.keys():
                             del batch[key]
->>>>>>> 6e3ca2b3
 
                     retval = model(**batch)
 
@@ -773,37 +731,10 @@
             if no_forward_run:
                 continue
 
-<<<<<<< HEAD
-            speaker_lst = [
-                "oniku",
-                "ofuton",
-                "kiritan",
-                "natsume",
-            ]  # NOTE: Fix me into args
-            # add spk-id to **batch
-            if "svs.sid_emb.weight" in model.state_dict().keys():
-                sids = []
-                for filename in index:
-                    if "kiritan" in filename.split("_")[0]:
-                        filename = "kiritan"
-                    elif "natsume" in filename.split("_")[0]:
-                        filename = "natsume"
-                    else:
-                        filename = filename.split("_")[0]
-                    sids.append(speaker_lst.index(filename))
-                sids = torch.tensor(sids).to(batch["score"].device)
-                batch["sids"] = sids
-
-            del batch["pitch_aug"]
-            del batch["pitch_aug_lengths"]
-            del batch["time_aug"]
-            del batch["time_aug_lengths"]
-=======
             del_keys = ["pitch_aug", "pitch_aug_lengths", "time_aug", "time_aug_lengths", "sids_lengths", "lids_lengths"]
             for key in del_keys:
                 if key in batch.keys():
                     del batch[key]
->>>>>>> 6e3ca2b3
 
             retval = model(**batch, flag_IsValid=True)
             if isinstance(retval, dict):
